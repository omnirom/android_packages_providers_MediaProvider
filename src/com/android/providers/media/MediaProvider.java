/*
 * Copyright (C) 2006 The Android Open Source Project
 *
 * Licensed under the Apache License, Version 2.0 (the "License");
 * you may not use this file except in compliance with the License.
 * You may obtain a copy of the License at
 *
 *      http://www.apache.org/licenses/LICENSE-2.0
 *
 * Unless required by applicable law or agreed to in writing, software
 * distributed under the License is distributed on an "AS IS" BASIS,
 * WITHOUT WARRANTIES OR CONDITIONS OF ANY KIND, either express or implied.
 * See the License for the specific language governing permissions and
 * limitations under the License.
 */

package com.android.providers.media;

import static android.Manifest.permission.ACCESS_CACHE_FILESYSTEM;
import static android.Manifest.permission.READ_EXTERNAL_STORAGE;
import static android.Manifest.permission.WRITE_EXTERNAL_STORAGE;
import static android.Manifest.permission.WRITE_MEDIA_STORAGE;
import static android.os.ParcelFileDescriptor.MODE_READ_ONLY;
import static android.os.ParcelFileDescriptor.MODE_WRITE_ONLY;

import android.app.AppOpsManager;
import android.app.SearchManager;
import android.content.BroadcastReceiver;
import android.content.ComponentName;
import android.content.ContentProvider;
import android.content.ContentProviderOperation;
import android.content.ContentProviderResult;
import android.content.ContentResolver;
import android.content.ContentUris;
import android.content.ContentValues;
import android.content.Context;
import android.content.Intent;
import android.content.IntentFilter;
import android.content.OperationApplicationException;
import android.content.ServiceConnection;
import android.content.SharedPreferences;
import android.content.UriMatcher;
import android.content.pm.PackageManager;
import android.content.pm.PackageManager.NameNotFoundException;
import android.content.res.Resources;
import android.database.Cursor;
import android.database.DatabaseUtils;
import android.database.MatrixCursor;
import android.database.sqlite.SQLiteDatabase;
import android.database.sqlite.SQLiteOpenHelper;
import android.database.sqlite.SQLiteQueryBuilder;
import android.graphics.Bitmap;
import android.graphics.BitmapFactory;
import android.media.MediaFile;
import android.media.MediaScanner;
import android.media.MediaScannerConnection;
import android.media.MediaScannerConnection.MediaScannerConnectionClient;
import android.media.MiniThumbFile;
import android.mtp.MtpConstants;
import android.net.Uri;
import android.os.Binder;
import android.os.Bundle;
import android.os.Environment;
import android.os.Handler;
import android.os.HandlerThread;
import android.os.Message;
import android.os.ParcelFileDescriptor;
import android.os.Process;
import android.os.RemoteException;
import android.os.SystemClock;
import android.os.SystemProperties;
import android.os.storage.StorageManager;
import android.os.storage.StorageVolume;
import android.os.storage.VolumeInfo;
import android.preference.PreferenceManager;
import android.provider.BaseColumns;
import android.provider.MediaStore;
import android.provider.MediaStore.Audio;
import android.provider.MediaStore.Audio.Playlists;
import android.provider.MediaStore.Files;
import android.provider.MediaStore.Files.FileColumns;
import android.provider.MediaStore.Images;
import android.provider.MediaStore.Images.ImageColumns;
import android.provider.MediaStore.MediaColumns;
import android.provider.MediaStore.Video;
import android.system.ErrnoException;
import android.system.Os;
import android.system.OsConstants;
import android.system.StructStat;
import android.text.TextUtils;
import android.text.format.DateUtils;
import android.util.Log;

import libcore.io.IoUtils;
import libcore.util.EmptyArray;

import com.android.internal.util.Preconditions;

import java.io.File;
import java.io.FileDescriptor;
import java.io.FileInputStream;
import java.io.FileNotFoundException;
import java.io.IOException;
import java.io.OutputStream;
import java.io.PrintWriter;
import java.util.ArrayList;
import java.util.Collection;
import java.util.HashMap;
import java.util.HashSet;
import java.util.Iterator;
import java.util.List;
import java.util.Locale;
import java.util.PriorityQueue;
import java.util.Stack;

/**
 * Media content provider. See {@link android.provider.MediaStore} for details.
 * Separate databases are kept for each external storage card we see (using the
 * card's ID as an index).  The content visible at content://media/external/...
 * changes with the card.
 */
public class MediaProvider extends ContentProvider {
    private static final Uri MEDIA_URI = Uri.parse("content://media");
    private static final Uri ALBUMART_URI = Uri.parse("content://media/external/audio/albumart");
    private static final int ALBUM_THUMB = 1;
    private static final int IMAGE_THUMB = 2;

    private static final HashMap<String, String> sArtistAlbumsMap = new HashMap<String, String>();
    private static final HashMap<String, String> sFolderArtMap = new HashMap<String, String>();

    /** Resolved canonical path to external storage. */
    private String mExternalPath;
    /** Resolved canonical path to cache storage. */
    private String mCachePath;
    /** Resolved canonical path to legacy storage. */
    private String mLegacyPath;

    private void updateStoragePaths() {
        mExternalStoragePaths = mStorageManager.getVolumePaths();

        try {
            mExternalPath =
                    Environment.getExternalStorageDirectory().getCanonicalPath() + File.separator;
            mCachePath =
                    Environment.getDownloadCacheDirectory().getCanonicalPath() + File.separator;
            mLegacyPath =
                    Environment.getLegacyExternalStorageDirectory().getCanonicalPath()
                    + File.separator;
        } catch (IOException e) {
            throw new RuntimeException("Unable to resolve canonical paths", e);
        }
    }

    private StorageManager mStorageManager;
    private AppOpsManager mAppOpsManager;

    // In memory cache of path<->id mappings, to speed up inserts during media scan
    HashMap<String, Long> mDirectoryCache = new HashMap<String, Long>();

    // A HashSet of paths that are pending creation of album art thumbnails.
    private HashSet mPendingThumbs = new HashSet();

    // A Stack of outstanding thumbnail requests.
    private Stack mThumbRequestStack = new Stack();

    // The lock of mMediaThumbQueue protects both mMediaThumbQueue and mCurrentThumbRequest.
    private MediaThumbRequest mCurrentThumbRequest = null;
    private PriorityQueue<MediaThumbRequest> mMediaThumbQueue =
            new PriorityQueue<MediaThumbRequest>(MediaThumbRequest.PRIORITY_NORMAL,
            MediaThumbRequest.getComparator());

    private boolean mCaseInsensitivePaths;
    private String[] mExternalStoragePaths = EmptyArray.STRING;

    // For compatibility with the approximately 0 apps that used mediaprovider search in
    // releases 1.0, 1.1 or 1.5
    private String[] mSearchColsLegacy = new String[] {
            android.provider.BaseColumns._ID,
            MediaStore.Audio.Media.MIME_TYPE,
            "(CASE WHEN grouporder=1 THEN " + R.drawable.ic_search_category_music_artist +
            " ELSE CASE WHEN grouporder=2 THEN " + R.drawable.ic_search_category_music_album +
            " ELSE " + R.drawable.ic_search_category_music_song + " END END" +
            ") AS " + SearchManager.SUGGEST_COLUMN_ICON_1,
            "0 AS " + SearchManager.SUGGEST_COLUMN_ICON_2,
            "text1 AS " + SearchManager.SUGGEST_COLUMN_TEXT_1,
            "text1 AS " + SearchManager.SUGGEST_COLUMN_QUERY,
            "CASE when grouporder=1 THEN data1 ELSE artist END AS data1",
            "CASE when grouporder=1 THEN data2 ELSE " +
                "CASE WHEN grouporder=2 THEN NULL ELSE album END END AS data2",
            "match as ar",
            SearchManager.SUGGEST_COLUMN_INTENT_DATA,
            "grouporder",
            "NULL AS itemorder" // We should be sorting by the artist/album/title keys, but that
                                // column is not available here, and the list is already sorted.
    };
    private String[] mSearchColsFancy = new String[] {
            android.provider.BaseColumns._ID,
            MediaStore.Audio.Media.MIME_TYPE,
            MediaStore.Audio.Artists.ARTIST,
            MediaStore.Audio.Albums.ALBUM,
            MediaStore.Audio.Media.TITLE,
            "data1",
            "data2",
    };
    // If this array gets changed, please update the constant below to point to the correct item.
    private String[] mSearchColsBasic = new String[] {
            android.provider.BaseColumns._ID,
            MediaStore.Audio.Media.MIME_TYPE,
            "(CASE WHEN grouporder=1 THEN " + R.drawable.ic_search_category_music_artist +
            " ELSE CASE WHEN grouporder=2 THEN " + R.drawable.ic_search_category_music_album +
            " ELSE " + R.drawable.ic_search_category_music_song + " END END" +
            ") AS " + SearchManager.SUGGEST_COLUMN_ICON_1,
            "text1 AS " + SearchManager.SUGGEST_COLUMN_TEXT_1,
            "text1 AS " + SearchManager.SUGGEST_COLUMN_QUERY,
            "(CASE WHEN grouporder=1 THEN '%1'" +  // %1 gets replaced with localized string.
            " ELSE CASE WHEN grouporder=3 THEN artist || ' - ' || album" +
            " ELSE CASE WHEN text2!='" + MediaStore.UNKNOWN_STRING + "' THEN text2" +
            " ELSE NULL END END END) AS " + SearchManager.SUGGEST_COLUMN_TEXT_2,
            SearchManager.SUGGEST_COLUMN_INTENT_DATA
    };
    // Position of the TEXT_2 item in the above array.
    private final int SEARCH_COLUMN_BASIC_TEXT2 = 5;

    private static final String[] sMediaTableColumns = new String[] {
            FileColumns._ID,
            FileColumns.MEDIA_TYPE,
    };

    private static final String[] sIdOnlyColumn = new String[] {
        FileColumns._ID
    };

    private static final String[] sDataOnlyColumn = new String[] {
        FileColumns.DATA
    };

    private static final String[] sMediaTypeDataId = new String[] {
        FileColumns.MEDIA_TYPE,
        FileColumns.DATA,
        FileColumns._ID
    };

    private static final String[] sPlaylistIdPlayOrder = new String[] {
        Playlists.Members.PLAYLIST_ID,
        Playlists.Members.PLAY_ORDER
    };

    private Uri mAlbumArtBaseUri = Uri.parse("content://media/external/audio/albumart");

    private static final String CANONICAL = "canonical";

    private BroadcastReceiver mUnmountReceiver = new BroadcastReceiver() {
        @Override
        public void onReceive(Context context, Intent intent) {
            if (Intent.ACTION_MEDIA_EJECT.equals(intent.getAction())) {
                StorageVolume storage = (StorageVolume)intent.getParcelableExtra(
                        StorageVolume.EXTRA_STORAGE_VOLUME);
                // If primary external storage is ejected, then remove the external volume
                // notify all cursors backed by data on that volume.
                if (storage.getPath().equals(mExternalStoragePaths[0])) {
                    detachVolume(Uri.parse("content://media/external"));
                    sFolderArtMap.clear();
                    MiniThumbFile.reset();
                } else {
                    // If secondary external storage is ejected, then we delete all database
                    // entries for that storage from the files table.
                    DatabaseHelper database;
                    synchronized (mDatabases) {
                        // Don't delete entries if the eject is due to a shutdown
                        if (!"".equals(SystemProperties.get("sys.shutdown.requested"))) {
                            Log.d(TAG, "not deleting entries on eject due to shtudown");
                            return;
                        }

                        // This synchronized block is limited to avoid a potential deadlock
                        // with bulkInsert() method.
                        database = mDatabases.get(EXTERNAL_VOLUME);
                    }

                    Uri uri = Uri.parse("file://" + storage.getPath());
                    if (database != null) {
                        try {
                            // Send media scanner started and stopped broadcasts for apps that rely
                            // on these Intents for coarse grained media database notifications.
                            context.sendBroadcast(
                                    new Intent(Intent.ACTION_MEDIA_SCANNER_STARTED, uri));

                            // don't send objectRemoved events - MTP be sending StorageRemoved anyway
                            mDisableMtpObjectCallbacks = true;
                            Log.d(TAG, "deleting all entries for storage " + storage);
                            SQLiteDatabase db = database.getWritableDatabase();
                            // First clear the file path to disable the _DELETE_FILE database hook.
                            // We do this to avoid deleting files if the volume is remounted while
                            // we are still processing the unmount event.
                            ContentValues values = new ContentValues();
                            values.putNull(Files.FileColumns.DATA);
                            String where = FileColumns.STORAGE_ID + "=?";
                            String[] whereArgs = new String[] { Integer.toString(storage.getStorageId()) };
                            database.mNumUpdates++;
                            db.update("files", values, where, whereArgs);
                            // now delete the records
                            database.mNumDeletes++;
                            int numpurged = db.delete("files", where, whereArgs);
                            logToDb(db, "removed " + numpurged +
                                    " rows for ejected filesystem " + storage.getPath());
                            // notify on media Uris as well as the files Uri
                            context.getContentResolver().notifyChange(
                                    Audio.Media.getContentUri(EXTERNAL_VOLUME), null);
                            context.getContentResolver().notifyChange(
                                    Images.Media.getContentUri(EXTERNAL_VOLUME), null);
                            context.getContentResolver().notifyChange(
                                    Video.Media.getContentUri(EXTERNAL_VOLUME), null);
                            context.getContentResolver().notifyChange(
                                    Files.getContentUri(EXTERNAL_VOLUME), null);
                        } catch (Exception e) {
                            Log.e(TAG, "exception deleting storage entries", e);
                        } finally {
                            context.sendBroadcast(
                                    new Intent(Intent.ACTION_MEDIA_SCANNER_FINISHED, uri));
                            mDisableMtpObjectCallbacks = false;
                        }
                    }
                }
            }
        }
    };

    // set to disable sending events when the operation originates from MTP
    private boolean mDisableMtpObjectCallbacks;

    private final SQLiteDatabase.CustomFunction mObjectRemovedCallback =
                new SQLiteDatabase.CustomFunction() {
        public void callback(String[] args) {
            // We could remove only the deleted entry from the cache, but that
            // requires the path, which we don't have here, so instead we just
            // clear the entire cache.
            // TODO: include the path in the callback and only remove the affected
            // entry from the cache
            mDirectoryCache.clear();
            // do nothing if the operation originated from MTP
            if (mDisableMtpObjectCallbacks) return;

            Log.d(TAG, "object removed " + args[0]);
            IMtpService mtpService = mMtpService;
            if (mtpService != null) {
                try {
                    sendObjectRemoved(Integer.parseInt(args[0]));
                } catch (NumberFormatException e) {
                    Log.e(TAG, "NumberFormatException in mObjectRemovedCallback", e);
                }
            }
        }
    };

    /**
     * Wrapper class for a specific database (associated with one particular
     * external card, or with internal storage).  Can open the actual database
     * on demand, create and upgrade the schema, etc.
     */
    static final class DatabaseHelper extends SQLiteOpenHelper {
        final Context mContext;
        final String mName;
        final boolean mInternal;  // True if this is the internal database
        final boolean mEarlyUpgrade;
        final SQLiteDatabase.CustomFunction mObjectRemovedCallback;
        boolean mUpgradeAttempted; // Used for upgrade error handling
        int mNumQueries;
        int mNumUpdates;
        int mNumInserts;
        int mNumDeletes;
        long mScanStartTime;
        long mScanStopTime;

        // In memory caches of artist and album data.
        HashMap<String, Long> mArtistCache = new HashMap<String, Long>();
        HashMap<String, Long> mAlbumCache = new HashMap<String, Long>();

        public DatabaseHelper(Context context, String name, boolean internal,
                boolean earlyUpgrade,
                SQLiteDatabase.CustomFunction objectRemovedCallback) {
            super(context, name, null, getDatabaseVersion(context));
            mContext = context;
            mName = name;
            mInternal = internal;
            mEarlyUpgrade = earlyUpgrade;
            mObjectRemovedCallback = objectRemovedCallback;
            setWriteAheadLoggingEnabled(true);
        }

        /**
         * Creates database the first time we try to open it.
         */
        @Override
        public void onCreate(final SQLiteDatabase db) {
            updateDatabase(mContext, db, mInternal, 0, getDatabaseVersion(mContext));
        }

        /**
         * Updates the database format when a new content provider is used
         * with an older database format.
         */
        @Override
        public void onUpgrade(final SQLiteDatabase db, final int oldV, final int newV) {
            mUpgradeAttempted = true;
            updateDatabase(mContext, db, mInternal, oldV, newV);
        }

        @Override
        public synchronized SQLiteDatabase getWritableDatabase() {
            SQLiteDatabase result = null;
            mUpgradeAttempted = false;
            try {
                result = super.getWritableDatabase();
            } catch (Exception e) {
                if (!mUpgradeAttempted) {
                    Log.e(TAG, "failed to open database " + mName, e);
                    return null;
                }
            }

            // If we failed to open the database during an upgrade, delete the file and try again.
            // This will result in the creation of a fresh database, which will be repopulated
            // when the media scanner runs.
            if (result == null && mUpgradeAttempted) {
                mContext.deleteDatabase(mName);
                result = super.getWritableDatabase();
            }
            return result;
        }

        /**
         * For devices that have removable storage, we support keeping multiple databases
         * to allow users to switch between a number of cards.
         * On such devices, touch this particular database and garbage collect old databases.
         * An LRU cache system is used to clean up databases for old external
         * storage volumes.
         */
        @Override
        public void onOpen(SQLiteDatabase db) {

            if (mInternal) return;  // The internal database is kept separately.

            if (mEarlyUpgrade) return; // Doing early upgrade.

            if (mObjectRemovedCallback != null) {
                db.addCustomFunction("_OBJECT_REMOVED", 1, mObjectRemovedCallback);
            }

            // the code below is only needed on devices with removable storage
            if (!Environment.isExternalStorageRemovable()) return;

            // touch the database file to show it is most recently used
            File file = new File(db.getPath());
            long now = System.currentTimeMillis();
            file.setLastModified(now);

            // delete least recently used databases if we are over the limit
            String[] databases = mContext.databaseList();
            // Don't delete wal auxiliary files(db-shm and db-wal) directly because db file may
            // not be deleted, and it will cause Disk I/O error when accessing this database.
            List<String> dbList = new ArrayList<String>();
            for (String database : databases) {
                if (database != null && database.endsWith(".db")) {
                    dbList.add(database);
                }
            }
            databases = dbList.toArray(new String[0]);
            int count = databases.length;
            int limit = MAX_EXTERNAL_DATABASES;

            // delete external databases that have not been used in the past two months
            long twoMonthsAgo = now - OBSOLETE_DATABASE_DB;
            for (int i = 0; i < databases.length; i++) {
                File other = mContext.getDatabasePath(databases[i]);
                if (INTERNAL_DATABASE_NAME.equals(databases[i]) || file.equals(other)) {
                    databases[i] = null;
                    count--;
                    if (file.equals(other)) {
                        // reduce limit to account for the existence of the database we
                        // are about to open, which we removed from the list.
                        limit--;
                    }
                } else {
                    long time = other.lastModified();
                    if (time < twoMonthsAgo) {
                        if (LOCAL_LOGV) Log.v(TAG, "Deleting old database " + databases[i]);
                        mContext.deleteDatabase(databases[i]);
                        databases[i] = null;
                        count--;
                    }
                }
            }

            // delete least recently used databases until
            // we are no longer over the limit
            while (count > limit) {
                int lruIndex = -1;
                long lruTime = 0;

                for (int i = 0; i < databases.length; i++) {
                    if (databases[i] != null) {
                        long time = mContext.getDatabasePath(databases[i]).lastModified();
                        if (lruTime == 0 || time < lruTime) {
                            lruIndex = i;
                            lruTime = time;
                        }
                    }
                }

                // delete least recently used database
                if (lruIndex != -1) {
                    if (LOCAL_LOGV) Log.v(TAG, "Deleting old database " + databases[lruIndex]);
                    mContext.deleteDatabase(databases[lruIndex]);
                    databases[lruIndex] = null;
                    count--;
                }
            }
        }
    }

    // synchronize on mMtpServiceConnection when accessing mMtpService
    private IMtpService mMtpService;

    private final ServiceConnection mMtpServiceConnection = new ServiceConnection() {
         public void onServiceConnected(ComponentName className, android.os.IBinder service) {
            synchronized (this) {
                mMtpService = IMtpService.Stub.asInterface(service);
            }
        }

        public void onServiceDisconnected(ComponentName className) {
            synchronized (this) {
                mMtpService = null;
            }
        }
    };

    private static final String[] sDefaultFolderNames = {
        Environment.DIRECTORY_MUSIC,
        Environment.DIRECTORY_PODCASTS,
        Environment.DIRECTORY_RINGTONES,
        Environment.DIRECTORY_ALARMS,
        Environment.DIRECTORY_NOTIFICATIONS,
        Environment.DIRECTORY_PICTURES,
        Environment.DIRECTORY_MOVIES,
        Environment.DIRECTORY_DOWNLOADS,
        Environment.DIRECTORY_DCIM,
    };

    /**
     * Ensure that default folders are created on mounted primary storage
     * devices. We only do this once per volume so we don't annoy the user if
     * deleted manually.
     */
    private void ensureDefaultFolders(DatabaseHelper helper, SQLiteDatabase db) {
        final StorageVolume vol = mStorageManager.getPrimaryVolume();
        final String key;
        if (VolumeInfo.ID_EMULATED_INTERNAL.equals(vol.getId())) {
            key = "created_default_folders";
        } else {
            key = "created_default_folders_" + vol.getUuid();
        }

        final SharedPreferences prefs = PreferenceManager.getDefaultSharedPreferences(getContext());
        if (prefs.getInt(key, 0) == 0) {
            for (String folderName : sDefaultFolderNames) {
                final File folder = new File(vol.getPathFile(), folderName);
                if (!folder.exists()) {
                    folder.mkdirs();
                    insertDirectory(helper, db, folder.getAbsolutePath());
                }
            }

            SharedPreferences.Editor editor = prefs.edit();
            editor.putInt(key, 1);
            editor.commit();
        }
    }

    public static int getDatabaseVersion(Context context) {
        try {
            return context.getPackageManager().getPackageInfo(
                    context.getPackageName(), 0).versionCode;
        } catch (NameNotFoundException e) {
            throw new RuntimeException("couldn't get version code for " + context);
        }
    }

    @Override
    public boolean onCreate() {
        final Context context = getContext();

        mStorageManager = context.getSystemService(StorageManager.class);
        mAppOpsManager = context.getSystemService(AppOpsManager.class);

        sArtistAlbumsMap.put(MediaStore.Audio.Albums._ID, "audio.album_id AS " +
                MediaStore.Audio.Albums._ID);
        sArtistAlbumsMap.put(MediaStore.Audio.Albums.ALBUM, "album");
        sArtistAlbumsMap.put(MediaStore.Audio.Albums.ALBUM_KEY, "album_key");
        sArtistAlbumsMap.put(MediaStore.Audio.Albums.FIRST_YEAR, "MIN(year) AS " +
                MediaStore.Audio.Albums.FIRST_YEAR);
        sArtistAlbumsMap.put(MediaStore.Audio.Albums.LAST_YEAR, "MAX(year) AS " +
                MediaStore.Audio.Albums.LAST_YEAR);
        sArtistAlbumsMap.put(MediaStore.Audio.Media.ARTIST, "artist");
        sArtistAlbumsMap.put(MediaStore.Audio.Media.ARTIST_ID, "artist");
        sArtistAlbumsMap.put(MediaStore.Audio.Media.ARTIST_KEY, "artist_key");
        sArtistAlbumsMap.put(MediaStore.Audio.Albums.NUMBER_OF_SONGS, "count(*) AS " +
                MediaStore.Audio.Albums.NUMBER_OF_SONGS);
        sArtistAlbumsMap.put(MediaStore.Audio.Albums.ALBUM_ART, "album_art._data AS " +
                MediaStore.Audio.Albums.ALBUM_ART);

        mSearchColsBasic[SEARCH_COLUMN_BASIC_TEXT2] =
                mSearchColsBasic[SEARCH_COLUMN_BASIC_TEXT2].replaceAll(
                        "%1", context.getString(R.string.artist_label));
        mDatabases = new HashMap<String, DatabaseHelper>();
        attachVolume(INTERNAL_VOLUME);

        IntentFilter iFilter = new IntentFilter(Intent.ACTION_MEDIA_EJECT);
        iFilter.addDataScheme("file");
        context.registerReceiver(mUnmountReceiver, iFilter);

        // open external database if external storage is mounted
        String state = Environment.getExternalStorageState();
        if (Environment.MEDIA_MOUNTED.equals(state) ||
                Environment.MEDIA_MOUNTED_READ_ONLY.equals(state)) {
            attachVolume(EXTERNAL_VOLUME);
        }

        HandlerThread ht = new HandlerThread("thumbs thread", Process.THREAD_PRIORITY_BACKGROUND);
        ht.start();
        mThumbHandler = new Handler(ht.getLooper()) {
            @Override
            public void handleMessage(Message msg) {
                if (msg.what == IMAGE_THUMB) {
                    synchronized (mMediaThumbQueue) {
                        mCurrentThumbRequest = mMediaThumbQueue.poll();
                    }
                    if (mCurrentThumbRequest == null) {
                        Log.w(TAG, "Have message but no request?");
                    } else {
                        try {
                            if (mCurrentThumbRequest.mPath != null) {
                                File origFile = new File(mCurrentThumbRequest.mPath);
                                if (origFile.exists() && origFile.length() > 0) {
                                    mCurrentThumbRequest.execute();
                                    // Check if more requests for the same image are queued.
                                    synchronized (mMediaThumbQueue) {
                                        for (MediaThumbRequest mtq : mMediaThumbQueue) {
                                            if ((mtq.mOrigId == mCurrentThumbRequest.mOrigId) &&
                                                (mtq.mIsVideo == mCurrentThumbRequest.mIsVideo) &&
                                                (mtq.mMagic == 0) &&
                                                (mtq.mState == MediaThumbRequest.State.WAIT)) {
                                                mtq.mMagic = mCurrentThumbRequest.mMagic;
                                            }
                                        }
                                    }
                                } else {
                                    // original file hasn't been stored yet
                                    synchronized (mMediaThumbQueue) {
                                        Log.w(TAG, "original file hasn't been stored yet: " + mCurrentThumbRequest.mPath);
                                    }
                                }
                            }
                        } catch (IOException ex) {
                            Log.w(TAG, ex);
                        } catch (UnsupportedOperationException ex) {
                            // This could happen if we unplug the sd card during insert/update/delete
                            // See getDatabaseForUri.
                            Log.w(TAG, ex);
                        } catch (OutOfMemoryError err) {
                            /*
                             * Note: Catching Errors is in most cases considered
                             * bad practice. However, in this case it is
                             * motivated by the fact that corrupt or very large
                             * images may cause a huge allocation to be
                             * requested and denied. The bitmap handling API in
                             * Android offers no other way to guard against
                             * these problems than by catching OutOfMemoryError.
                             */
                            Log.w(TAG, err);
                        } finally {
                            synchronized (mCurrentThumbRequest) {
                                mCurrentThumbRequest.mState = MediaThumbRequest.State.DONE;
                                mCurrentThumbRequest.notifyAll();
                            }
                        }
                    }
                } else if (msg.what == ALBUM_THUMB) {
                    ThumbData d;
                    synchronized (mThumbRequestStack) {
                        d = (ThumbData)mThumbRequestStack.pop();
                    }

                    IoUtils.closeQuietly(makeThumbInternal(d));
                    synchronized (mPendingThumbs) {
                        mPendingThumbs.remove(d.path);
                    }
                }
            }
        };

        return true;
    }

    private static final String TABLE_FILES = "files";
    private static final String TABLE_ALBUM_ART = "album_art";
    private static final String TABLE_THUMBNAILS = "thumbnails";
    private static final String TABLE_VIDEO_THUMBNAILS = "videothumbnails";

    private static final String IMAGE_COLUMNS =
                        "_data,_size,_display_name,mime_type,title,date_added," +
                        "date_modified,description,picasa_id,isprivate,latitude,longitude," +
                        "datetaken,orientation,mini_thumb_magic,bucket_id,bucket_display_name," +
                        "width,height";

    private static final String IMAGE_COLUMNSv407 =
                        "_data,_size,_display_name,mime_type,title,date_added," +
                        "date_modified,description,picasa_id,isprivate,latitude,longitude," +
                        "datetaken,orientation,mini_thumb_magic,bucket_id,bucket_display_name";

    private static final String AUDIO_COLUMNSv99 =
                        "_data,_display_name,_size,mime_type,date_added," +
                        "date_modified,title,title_key,duration,artist_id,composer,album_id," +
                        "track,year,is_ringtone,is_music,is_alarm,is_notification,is_podcast," +
                        "bookmark";

    private static final String AUDIO_COLUMNSv100 =
                        "_data,_display_name,_size,mime_type,date_added," +
                        "date_modified,title,title_key,duration,artist_id,composer,album_id," +
                        "track,year,is_ringtone,is_music,is_alarm,is_notification,is_podcast," +
                        "bookmark,album_artist";

    private static final String AUDIO_COLUMNSv405 =
                        "_data,_display_name,_size,mime_type,date_added,is_drm," +
                        "date_modified,title,title_key,duration,artist_id,composer,album_id," +
                        "track,year,is_ringtone,is_music,is_alarm,is_notification,is_podcast," +
                        "bookmark,album_artist";

    private static final String VIDEO_COLUMNS =
                        "_data,_display_name,_size,mime_type,date_added,date_modified," +
                        "title,duration,artist,album,resolution,description,isprivate,tags," +
                        "category,language,mini_thumb_data,latitude,longitude,datetaken," +
                        "mini_thumb_magic,bucket_id,bucket_display_name,bookmark,width," +
                        "height";

    private static final String VIDEO_COLUMNSv407 =
                        "_data,_display_name,_size,mime_type,date_added,date_modified," +
                        "title,duration,artist,album,resolution,description,isprivate,tags," +
                        "category,language,mini_thumb_data,latitude,longitude,datetaken," +
                        "mini_thumb_magic,bucket_id,bucket_display_name, bookmark";

    private static final String PLAYLIST_COLUMNS = "_data,name,date_added,date_modified";

    /**
     * This method takes care of updating all the tables in the database to the
     * current version, creating them if necessary.
     * This method can only update databases at schema 63 or higher, which was
     * created August 1, 2008. Older database will be cleared and recreated.
     * @param db Database
     * @param internal True if this is the internal media database
     */
    private static void updateDatabase(Context context, SQLiteDatabase db, boolean internal,
            int fromVersion, int toVersion) {

        // sanity checks
        int dbversion = getDatabaseVersion(context);
        if (toVersion != dbversion) {
            Log.e(TAG, "Illegal update request. Got " + toVersion + ", expected " + dbversion);
            throw new IllegalArgumentException();
        } else if (fromVersion > toVersion) {
            Log.e(TAG, "Illegal update request: can't downgrade from " + fromVersion +
                    " to " + toVersion + ". Did you forget to wipe data?");
            throw new IllegalArgumentException();
        }
        long startTime = SystemClock.currentTimeMicro();

        // Revisions 84-86 were a failed attempt at supporting the "album artist" id3 tag.
        // We can't downgrade from those revisions, so start over.
        // (the initial change to do this was wrong, so now we actually need to start over
        // if the database version is 84-89)
        // Post-gingerbread, revisions 91-94 were broken in a way that is not easy to repair.
        // However version 91 was reused in a divergent development path for gingerbread,
        // so we need to support upgrades from 91.
        // Therefore we will only force a reset for versions 92 - 94.
        if (fromVersion < 63 || (fromVersion >= 84 && fromVersion <= 89) ||
                    (fromVersion >= 92 && fromVersion <= 94)) {
            // Drop everything and start over.
            Log.i(TAG, "Upgrading media database from version " +
                    fromVersion + " to " + toVersion + ", which will destroy all old data");
            fromVersion = 63;
            db.execSQL("DROP TABLE IF EXISTS images");
            db.execSQL("DROP TRIGGER IF EXISTS images_cleanup");
            db.execSQL("DROP TABLE IF EXISTS thumbnails");
            db.execSQL("DROP TRIGGER IF EXISTS thumbnails_cleanup");
            db.execSQL("DROP TABLE IF EXISTS audio_meta");
            db.execSQL("DROP TABLE IF EXISTS artists");
            db.execSQL("DROP TABLE IF EXISTS albums");
            db.execSQL("DROP TABLE IF EXISTS album_art");
            db.execSQL("DROP VIEW IF EXISTS artist_info");
            db.execSQL("DROP VIEW IF EXISTS album_info");
            db.execSQL("DROP VIEW IF EXISTS artists_albums_map");
            db.execSQL("DROP TRIGGER IF EXISTS audio_meta_cleanup");
            db.execSQL("DROP TABLE IF EXISTS audio_genres");
            db.execSQL("DROP TABLE IF EXISTS audio_genres_map");
            db.execSQL("DROP TRIGGER IF EXISTS audio_genres_cleanup");
            db.execSQL("DROP TABLE IF EXISTS audio_playlists");
            db.execSQL("DROP TABLE IF EXISTS audio_playlists_map");
            db.execSQL("DROP TRIGGER IF EXISTS audio_playlists_cleanup");
            db.execSQL("DROP TRIGGER IF EXISTS albumart_cleanup1");
            db.execSQL("DROP TRIGGER IF EXISTS albumart_cleanup2");
            db.execSQL("DROP TABLE IF EXISTS video");
            db.execSQL("DROP TRIGGER IF EXISTS video_cleanup");
            db.execSQL("DROP TABLE IF EXISTS objects");
            db.execSQL("DROP TRIGGER IF EXISTS images_objects_cleanup");
            db.execSQL("DROP TRIGGER IF EXISTS audio_objects_cleanup");
            db.execSQL("DROP TRIGGER IF EXISTS video_objects_cleanup");
            db.execSQL("DROP TRIGGER IF EXISTS playlists_objects_cleanup");

            db.execSQL("CREATE TABLE IF NOT EXISTS images (" +
                    "_id INTEGER PRIMARY KEY," +
                    "_data TEXT," +
                    "_size INTEGER," +
                    "_display_name TEXT," +
                    "mime_type TEXT," +
                    "title TEXT," +
                    "date_added INTEGER," +
                    "date_modified INTEGER," +
                    "description TEXT," +
                    "picasa_id TEXT," +
                    "isprivate INTEGER," +
                    "latitude DOUBLE," +
                    "longitude DOUBLE," +
                    "datetaken INTEGER," +
                    "orientation INTEGER," +
                    "mini_thumb_magic INTEGER," +
                    "bucket_id TEXT," +
                    "bucket_display_name TEXT" +
                   ");");

            db.execSQL("CREATE INDEX IF NOT EXISTS mini_thumb_magic_index on images(mini_thumb_magic);");

            db.execSQL("CREATE TRIGGER IF NOT EXISTS images_cleanup DELETE ON images " +
                    "BEGIN " +
                        "DELETE FROM thumbnails WHERE image_id = old._id;" +
                        "SELECT _DELETE_FILE(old._data);" +
                    "END");

            // create image thumbnail table
            db.execSQL("CREATE TABLE IF NOT EXISTS thumbnails (" +
                       "_id INTEGER PRIMARY KEY," +
                       "_data TEXT," +
                       "image_id INTEGER," +
                       "kind INTEGER," +
                       "width INTEGER," +
                       "height INTEGER" +
                       ");");

            db.execSQL("CREATE INDEX IF NOT EXISTS image_id_index on thumbnails(image_id);");

            db.execSQL("CREATE TRIGGER IF NOT EXISTS thumbnails_cleanup DELETE ON thumbnails " +
                    "BEGIN " +
                        "SELECT _DELETE_FILE(old._data);" +
                    "END");

            // Contains meta data about audio files
            db.execSQL("CREATE TABLE IF NOT EXISTS audio_meta (" +
                       "_id INTEGER PRIMARY KEY," +
                       "_data TEXT UNIQUE NOT NULL," +
                       "_display_name TEXT," +
                       "_size INTEGER," +
                       "mime_type TEXT," +
                       "date_added INTEGER," +
                       "date_modified INTEGER," +
                       "title TEXT NOT NULL," +
                       "title_key TEXT NOT NULL," +
                       "duration INTEGER," +
                       "artist_id INTEGER," +
                       "composer TEXT," +
                       "album_id INTEGER," +
                       "track INTEGER," +    // track is an integer to allow proper sorting
                       "year INTEGER CHECK(year!=0)," +
                       "is_ringtone INTEGER," +
                       "is_music INTEGER," +
                       "is_alarm INTEGER," +
                       "is_notification INTEGER" +
                       ");");

            // Contains a sort/group "key" and the preferred display name for artists
            db.execSQL("CREATE TABLE IF NOT EXISTS artists (" +
                        "artist_id INTEGER PRIMARY KEY," +
                        "artist_key TEXT NOT NULL UNIQUE," +
                        "artist TEXT NOT NULL" +
                       ");");

            // Contains a sort/group "key" and the preferred display name for albums
            db.execSQL("CREATE TABLE IF NOT EXISTS albums (" +
                        "album_id INTEGER PRIMARY KEY," +
                        "album_key TEXT NOT NULL UNIQUE," +
                        "album TEXT NOT NULL" +
                       ");");

            db.execSQL("CREATE TABLE IF NOT EXISTS album_art (" +
                    "album_id INTEGER PRIMARY KEY," +
                    "_data TEXT" +
                   ");");

            recreateAudioView(db);


            // Provides some extra info about artists, like the number of tracks
            // and albums for this artist
            db.execSQL("CREATE VIEW IF NOT EXISTS artist_info AS " +
                        "SELECT artist_id AS _id, artist, artist_key, " +
                        "COUNT(DISTINCT album) AS number_of_albums, " +
                        "COUNT(*) AS number_of_tracks FROM audio WHERE is_music=1 "+
                        "GROUP BY artist_key;");

            // Provides extra info albums, such as the number of tracks
            db.execSQL("CREATE VIEW IF NOT EXISTS album_info AS " +
                    "SELECT audio.album_id AS _id, album, album_key, " +
                    "MIN(year) AS minyear, " +
                    "MAX(year) AS maxyear, artist, artist_id, artist_key, " +
                    "count(*) AS " + MediaStore.Audio.Albums.NUMBER_OF_SONGS +
                    ",album_art._data AS album_art" +
                    " FROM audio LEFT OUTER JOIN album_art ON audio.album_id=album_art.album_id" +
                    " WHERE is_music=1 GROUP BY audio.album_id;");

            // For a given artist_id, provides the album_id for albums on
            // which the artist appears.
            db.execSQL("CREATE VIEW IF NOT EXISTS artists_albums_map AS " +
                    "SELECT DISTINCT artist_id, album_id FROM audio_meta;");

            /*
             * Only external media volumes can handle genres, playlists, etc.
             */
            if (!internal) {
                // Cleans up when an audio file is deleted
                db.execSQL("CREATE TRIGGER IF NOT EXISTS audio_meta_cleanup DELETE ON audio_meta " +
                           "BEGIN " +
                               "DELETE FROM audio_genres_map WHERE audio_id = old._id;" +
                               "DELETE FROM audio_playlists_map WHERE audio_id = old._id;" +
                           "END");

                // Contains audio genre definitions
                db.execSQL("CREATE TABLE IF NOT EXISTS audio_genres (" +
                           "_id INTEGER PRIMARY KEY," +
                           "name TEXT NOT NULL" +
                           ");");

                // Contains mappings between audio genres and audio files
                db.execSQL("CREATE TABLE IF NOT EXISTS audio_genres_map (" +
                           "_id INTEGER PRIMARY KEY," +
                           "audio_id INTEGER NOT NULL," +
                           "genre_id INTEGER NOT NULL" +
                           ");");

                // Cleans up when an audio genre is delete
                db.execSQL("CREATE TRIGGER IF NOT EXISTS audio_genres_cleanup DELETE ON audio_genres " +
                           "BEGIN " +
                               "DELETE FROM audio_genres_map WHERE genre_id = old._id;" +
                           "END");

                // Contains audio playlist definitions
                db.execSQL("CREATE TABLE IF NOT EXISTS audio_playlists (" +
                           "_id INTEGER PRIMARY KEY," +
                           "_data TEXT," +  // _data is path for file based playlists, or null
                           "name TEXT NOT NULL," +
                           "date_added INTEGER," +
                           "date_modified INTEGER" +
                           ");");

                // Contains mappings between audio playlists and audio files
                db.execSQL("CREATE TABLE IF NOT EXISTS audio_playlists_map (" +
                           "_id INTEGER PRIMARY KEY," +
                           "audio_id INTEGER NOT NULL," +
                           "playlist_id INTEGER NOT NULL," +
                           "play_order INTEGER NOT NULL" +
                           ");");

                // Cleans up when an audio playlist is deleted
                db.execSQL("CREATE TRIGGER IF NOT EXISTS audio_playlists_cleanup DELETE ON audio_playlists " +
                           "BEGIN " +
                               "DELETE FROM audio_playlists_map WHERE playlist_id = old._id;" +
                               "SELECT _DELETE_FILE(old._data);" +
                           "END");

                // Cleans up album_art table entry when an album is deleted
                db.execSQL("CREATE TRIGGER IF NOT EXISTS albumart_cleanup1 DELETE ON albums " +
                        "BEGIN " +
                            "DELETE FROM album_art WHERE album_id = old.album_id;" +
                        "END");

                // Cleans up album_art when an album is deleted
                db.execSQL("CREATE TRIGGER IF NOT EXISTS albumart_cleanup2 DELETE ON album_art " +
                        "BEGIN " +
                            "SELECT _DELETE_FILE(old._data);" +
                        "END");
            }

            // Contains meta data about video files
            db.execSQL("CREATE TABLE IF NOT EXISTS video (" +
                       "_id INTEGER PRIMARY KEY," +
                       "_data TEXT NOT NULL," +
                       "_display_name TEXT," +
                       "_size INTEGER," +
                       "mime_type TEXT," +
                       "date_added INTEGER," +
                       "date_modified INTEGER," +
                       "title TEXT," +
                       "duration INTEGER," +
                       "artist TEXT," +
                       "album TEXT," +
                       "resolution TEXT," +
                       "description TEXT," +
                       "isprivate INTEGER," +   // for YouTube videos
                       "tags TEXT," +           // for YouTube videos
                       "category TEXT," +       // for YouTube videos
                       "language TEXT," +       // for YouTube videos
                       "mini_thumb_data TEXT," +
                       "latitude DOUBLE," +
                       "longitude DOUBLE," +
                       "datetaken INTEGER," +
                       "mini_thumb_magic INTEGER" +
                       ");");

            db.execSQL("CREATE TRIGGER IF NOT EXISTS video_cleanup DELETE ON video " +
                    "BEGIN " +
                        "SELECT _DELETE_FILE(old._data);" +
                    "END");
        }

        // At this point the database is at least at schema version 63 (it was
        // either created at version 63 by the code above, or was already at
        // version 63 or later)

        if (fromVersion < 64) {
            // create the index that updates the database to schema version 64
            db.execSQL("CREATE INDEX IF NOT EXISTS sort_index on images(datetaken ASC, _id ASC);");
        }

        /*
         *  Android 1.0 shipped with database version 64
         */

        if (fromVersion < 65) {
            // create the index that updates the database to schema version 65
            db.execSQL("CREATE INDEX IF NOT EXISTS titlekey_index on audio_meta(title_key);");
        }

        // In version 66, originally we updateBucketNames(db, "images"),
        // but we need to do it in version 89 and therefore save the update here.

        if (fromVersion < 67) {
            // create the indices that update the database to schema version 67
            db.execSQL("CREATE INDEX IF NOT EXISTS albumkey_index on albums(album_key);");
            db.execSQL("CREATE INDEX IF NOT EXISTS artistkey_index on artists(artist_key);");
        }

        if (fromVersion < 68) {
            // Create bucket_id and bucket_display_name columns for the video table.
            db.execSQL("ALTER TABLE video ADD COLUMN bucket_id TEXT;");
            db.execSQL("ALTER TABLE video ADD COLUMN bucket_display_name TEXT");

            // In version 68, originally we updateBucketNames(db, "video"),
            // but we need to do it in version 89 and therefore save the update here.
        }

        if (fromVersion < 69) {
            updateDisplayName(db, "images");
        }

        if (fromVersion < 70) {
            // Create bookmark column for the video table.
            db.execSQL("ALTER TABLE video ADD COLUMN bookmark INTEGER;");
        }

        if (fromVersion < 71) {
            // There is no change to the database schema, however a code change
            // fixed parsing of metadata for certain files bought from the
            // iTunes music store, so we want to rescan files that might need it.
            // We do this by clearing the modification date in the database for
            // those files, so that the media scanner will see them as updated
            // and rescan them.
            db.execSQL("UPDATE audio_meta SET date_modified=0 WHERE _id IN (" +
                    "SELECT _id FROM audio where mime_type='audio/mp4' AND " +
                    "artist='" + MediaStore.UNKNOWN_STRING + "' AND " +
                    "album='" + MediaStore.UNKNOWN_STRING + "'" +
                    ");");
        }

        if (fromVersion < 72) {
            // Create is_podcast and bookmark columns for the audio table.
            db.execSQL("ALTER TABLE audio_meta ADD COLUMN is_podcast INTEGER;");
            db.execSQL("UPDATE audio_meta SET is_podcast=1 WHERE _data LIKE '%/podcasts/%';");
            db.execSQL("UPDATE audio_meta SET is_music=0 WHERE is_podcast=1" +
                    " AND _data NOT LIKE '%/music/%';");
            db.execSQL("ALTER TABLE audio_meta ADD COLUMN bookmark INTEGER;");

            // New columns added to tables aren't visible in views on those tables
            // without opening and closing the database (or using the 'vacuum' command,
            // which we can't do here because all this code runs inside a transaction).
            // To work around this, we drop and recreate the affected view and trigger.
            recreateAudioView(db);
        }

        /*
         *  Android 1.5 shipped with database version 72
         */

        if (fromVersion < 73) {
            // There is no change to the database schema, but we now do case insensitive
            // matching of folder names when determining whether something is music, a
            // ringtone, podcast, etc, so we might need to reclassify some files.
            db.execSQL("UPDATE audio_meta SET is_music=1 WHERE is_music=0 AND " +
                    "_data LIKE '%/music/%';");
            db.execSQL("UPDATE audio_meta SET is_ringtone=1 WHERE is_ringtone=0 AND " +
                    "_data LIKE '%/ringtones/%';");
            db.execSQL("UPDATE audio_meta SET is_notification=1 WHERE is_notification=0 AND " +
                    "_data LIKE '%/notifications/%';");
            db.execSQL("UPDATE audio_meta SET is_alarm=1 WHERE is_alarm=0 AND " +
                    "_data LIKE '%/alarms/%';");
            db.execSQL("UPDATE audio_meta SET is_podcast=1 WHERE is_podcast=0 AND " +
                    "_data LIKE '%/podcasts/%';");
        }

        if (fromVersion < 74) {
            // This view is used instead of the audio view by the union below, to force
            // sqlite to use the title_key index. This greatly reduces memory usage
            // (no separate copy pass needed for sorting, which could cause errors on
            // large datasets) and improves speed (by about 35% on a large dataset)
            db.execSQL("CREATE VIEW IF NOT EXISTS searchhelpertitle AS SELECT * FROM audio " +
                    "ORDER BY title_key;");

            db.execSQL("CREATE VIEW IF NOT EXISTS search AS " +
                    "SELECT _id," +
                    "'artist' AS mime_type," +
                    "artist," +
                    "NULL AS album," +
                    "NULL AS title," +
                    "artist AS text1," +
                    "NULL AS text2," +
                    "number_of_albums AS data1," +
                    "number_of_tracks AS data2," +
                    "artist_key AS match," +
                    "'content://media/external/audio/artists/'||_id AS suggest_intent_data," +
                    "1 AS grouporder " +
                    "FROM artist_info WHERE (artist!='" + MediaStore.UNKNOWN_STRING + "') " +
                "UNION ALL " +
                    "SELECT _id," +
                    "'album' AS mime_type," +
                    "artist," +
                    "album," +
                    "NULL AS title," +
                    "album AS text1," +
                    "artist AS text2," +
                    "NULL AS data1," +
                    "NULL AS data2," +
                    "artist_key||' '||album_key AS match," +
                    "'content://media/external/audio/albums/'||_id AS suggest_intent_data," +
                    "2 AS grouporder " +
                    "FROM album_info WHERE (album!='" + MediaStore.UNKNOWN_STRING + "') " +
                "UNION ALL " +
                    "SELECT searchhelpertitle._id AS _id," +
                    "mime_type," +
                    "artist," +
                    "album," +
                    "title," +
                    "title AS text1," +
                    "artist AS text2," +
                    "NULL AS data1," +
                    "NULL AS data2," +
                    "artist_key||' '||album_key||' '||title_key AS match," +
                    "'content://media/external/audio/media/'||searchhelpertitle._id AS " +
                    "suggest_intent_data," +
                    "3 AS grouporder " +
                    "FROM searchhelpertitle WHERE (title != '') "
                    );
        }

        if (fromVersion < 75) {
            // Force a rescan of the audio entries so we can apply the new logic to
            // distinguish same-named albums.
            db.execSQL("UPDATE audio_meta SET date_modified=0;");
            db.execSQL("DELETE FROM albums");
        }

        if (fromVersion < 76) {
            // We now ignore double quotes when building the key, so we have to remove all of them
            // from existing keys.
            db.execSQL("UPDATE audio_meta SET title_key=" +
                    "REPLACE(title_key,x'081D08C29F081D',x'081D') " +
                    "WHERE title_key LIKE '%'||x'081D08C29F081D'||'%';");
            db.execSQL("UPDATE albums SET album_key=" +
                    "REPLACE(album_key,x'081D08C29F081D',x'081D') " +
                    "WHERE album_key LIKE '%'||x'081D08C29F081D'||'%';");
            db.execSQL("UPDATE artists SET artist_key=" +
                    "REPLACE(artist_key,x'081D08C29F081D',x'081D') " +
                    "WHERE artist_key LIKE '%'||x'081D08C29F081D'||'%';");
        }

        /*
         *  Android 1.6 shipped with database version 76
         */

        if (fromVersion < 77) {
            // create video thumbnail table
            db.execSQL("CREATE TABLE IF NOT EXISTS videothumbnails (" +
                    "_id INTEGER PRIMARY KEY," +
                    "_data TEXT," +
                    "video_id INTEGER," +
                    "kind INTEGER," +
                    "width INTEGER," +
                    "height INTEGER" +
                    ");");

            db.execSQL("CREATE INDEX IF NOT EXISTS video_id_index on videothumbnails(video_id);");

            db.execSQL("CREATE TRIGGER IF NOT EXISTS videothumbnails_cleanup DELETE ON videothumbnails " +
                    "BEGIN " +
                        "SELECT _DELETE_FILE(old._data);" +
                    "END");
        }

        /*
         *  Android 2.0 and 2.0.1 shipped with database version 77
         */

        if (fromVersion < 78) {
            // Force a rescan of the video entries so we can update
            // latest changed DATE_TAKEN units (in milliseconds).
            db.execSQL("UPDATE video SET date_modified=0;");
        }

        /*
         *  Android 2.1 shipped with database version 78
         */

        if (fromVersion < 79) {
            // move /sdcard/albumthumbs to
            // /sdcard/Android/data/com.android.providers.media/albumthumbs,
            // and update the database accordingly

            final StorageManager sm = context.getSystemService(StorageManager.class);
            final StorageVolume vol = sm.getPrimaryVolume();

            String oldthumbspath = vol.getPath() + "/albumthumbs";
            String newthumbspath = vol.getPath() + "/" + ALBUM_THUMB_FOLDER;
            File thumbsfolder = new File(oldthumbspath);
            if (thumbsfolder.exists()) {
                // move folder to its new location
                File newthumbsfolder = new File(newthumbspath);
                newthumbsfolder.getParentFile().mkdirs();
                if(thumbsfolder.renameTo(newthumbsfolder)) {
                    // update the database
                    db.execSQL("UPDATE album_art SET _data=REPLACE(_data, '" +
                            oldthumbspath + "','" + newthumbspath + "');");
                }
            }
        }

        if (fromVersion < 80) {
            // Force rescan of image entries to update DATE_TAKEN as UTC timestamp.
            db.execSQL("UPDATE images SET date_modified=0;");
        }

        if (fromVersion < 81 && !internal) {
            // Delete entries starting with /mnt/sdcard. This is for the benefit
            // of users running builds between 2.0.1 and 2.1 final only, since
            // users updating from 2.0 or earlier will not have such entries.

            // First we need to update the _data fields in the affected tables, since
            // otherwise deleting the entries will also delete the underlying files
            // (via a trigger), and we want to keep them.
            db.execSQL("UPDATE audio_playlists SET _data='////' WHERE _data LIKE '/mnt/sdcard/%';");
            db.execSQL("UPDATE images SET _data='////' WHERE _data LIKE '/mnt/sdcard/%';");
            db.execSQL("UPDATE video SET _data='////' WHERE _data LIKE '/mnt/sdcard/%';");
            db.execSQL("UPDATE videothumbnails SET _data='////' WHERE _data LIKE '/mnt/sdcard/%';");
            db.execSQL("UPDATE thumbnails SET _data='////' WHERE _data LIKE '/mnt/sdcard/%';");
            db.execSQL("UPDATE album_art SET _data='////' WHERE _data LIKE '/mnt/sdcard/%';");
            db.execSQL("UPDATE audio_meta SET _data='////' WHERE _data LIKE '/mnt/sdcard/%';");
            // Once the paths have been renamed, we can safely delete the entries
            db.execSQL("DELETE FROM audio_playlists WHERE _data IS '////';");
            db.execSQL("DELETE FROM images WHERE _data IS '////';");
            db.execSQL("DELETE FROM video WHERE _data IS '////';");
            db.execSQL("DELETE FROM videothumbnails WHERE _data IS '////';");
            db.execSQL("DELETE FROM thumbnails WHERE _data IS '////';");
            db.execSQL("DELETE FROM audio_meta WHERE _data  IS '////';");
            db.execSQL("DELETE FROM album_art WHERE _data  IS '////';");

            // rename existing entries starting with /sdcard to /mnt/sdcard
            db.execSQL("UPDATE audio_meta" +
                    " SET _data='/mnt/sdcard'||SUBSTR(_data,8) WHERE _data LIKE '/sdcard/%';");
            db.execSQL("UPDATE audio_playlists" +
                    " SET _data='/mnt/sdcard'||SUBSTR(_data,8) WHERE _data LIKE '/sdcard/%';");
            db.execSQL("UPDATE images" +
                    " SET _data='/mnt/sdcard'||SUBSTR(_data,8) WHERE _data LIKE '/sdcard/%';");
            db.execSQL("UPDATE video" +
                    " SET _data='/mnt/sdcard'||SUBSTR(_data,8) WHERE _data LIKE '/sdcard/%';");
            db.execSQL("UPDATE videothumbnails" +
                    " SET _data='/mnt/sdcard'||SUBSTR(_data,8) WHERE _data LIKE '/sdcard/%';");
            db.execSQL("UPDATE thumbnails" +
                    " SET _data='/mnt/sdcard'||SUBSTR(_data,8) WHERE _data LIKE '/sdcard/%';");
            db.execSQL("UPDATE album_art" +
                    " SET _data='/mnt/sdcard'||SUBSTR(_data,8) WHERE _data LIKE '/sdcard/%';");

            // Delete albums and artists, then clear the modification time on songs, which
            // will cause the media scanner to rescan everything, rebuilding the artist and
            // album tables along the way, while preserving playlists.
            // We need this rescan because ICU also changed, and now generates different
            // collation keys
            db.execSQL("DELETE from albums");
            db.execSQL("DELETE from artists");
            db.execSQL("UPDATE audio_meta SET date_modified=0;");
        }

        if (fromVersion < 82) {
            // recreate this view with the correct "group by" specifier
            db.execSQL("DROP VIEW IF EXISTS artist_info");
            db.execSQL("CREATE VIEW IF NOT EXISTS artist_info AS " +
                        "SELECT artist_id AS _id, artist, artist_key, " +
                        "COUNT(DISTINCT album_key) AS number_of_albums, " +
                        "COUNT(*) AS number_of_tracks FROM audio WHERE is_music=1 "+
                        "GROUP BY artist_key;");
        }

        /* we skipped over version 83, and reverted versions 84, 85 and 86 */

        if (fromVersion < 87) {
            // The fastscroll thumb needs an index on the strings being displayed,
            // otherwise the queries it does to determine the correct position
            // becomes really inefficient
            db.execSQL("CREATE INDEX IF NOT EXISTS title_idx on audio_meta(title);");
            db.execSQL("CREATE INDEX IF NOT EXISTS artist_idx on artists(artist);");
            db.execSQL("CREATE INDEX IF NOT EXISTS album_idx on albums(album);");
        }

        if (fromVersion < 88) {
            // Clean up a few more things from versions 84/85/86, and recreate
            // the few things worth keeping from those changes.
            db.execSQL("DROP TRIGGER IF EXISTS albums_update1;");
            db.execSQL("DROP TRIGGER IF EXISTS albums_update2;");
            db.execSQL("DROP TRIGGER IF EXISTS albums_update3;");
            db.execSQL("DROP TRIGGER IF EXISTS albums_update4;");
            db.execSQL("DROP TRIGGER IF EXISTS artist_update1;");
            db.execSQL("DROP TRIGGER IF EXISTS artist_update2;");
            db.execSQL("DROP TRIGGER IF EXISTS artist_update3;");
            db.execSQL("DROP TRIGGER IF EXISTS artist_update4;");
            db.execSQL("DROP VIEW IF EXISTS album_artists;");
            db.execSQL("CREATE INDEX IF NOT EXISTS album_id_idx on audio_meta(album_id);");
            db.execSQL("CREATE INDEX IF NOT EXISTS artist_id_idx on audio_meta(artist_id);");
            // For a given artist_id, provides the album_id for albums on
            // which the artist appears.
            db.execSQL("CREATE VIEW IF NOT EXISTS artists_albums_map AS " +
                    "SELECT DISTINCT artist_id, album_id FROM audio_meta;");
        }

        // In version 89, originally we updateBucketNames(db, "images") and
        // updateBucketNames(db, "video"), but in version 101 we now updateBucketNames
        //  for all files and therefore can save the update here.

        if (fromVersion < 91) {
            // Never query by mini_thumb_magic_index
            db.execSQL("DROP INDEX IF EXISTS mini_thumb_magic_index");

            // sort the items by taken date in each bucket
            db.execSQL("CREATE INDEX IF NOT EXISTS image_bucket_index ON images(bucket_id, datetaken)");
            db.execSQL("CREATE INDEX IF NOT EXISTS video_bucket_index ON video(bucket_id, datetaken)");
        }


        // Gingerbread ended up going to version 100, but didn't yet have the "files"
        // table, so we need to create that if we're at 100 or lower. This means
        // we won't be able to upgrade pre-release Honeycomb.
        if (fromVersion <= 100) {
            // Remove various stages of work in progress for MTP support
            db.execSQL("DROP TABLE IF EXISTS objects");
            db.execSQL("DROP TABLE IF EXISTS files");
            db.execSQL("DROP TRIGGER IF EXISTS images_objects_cleanup;");
            db.execSQL("DROP TRIGGER IF EXISTS audio_objects_cleanup;");
            db.execSQL("DROP TRIGGER IF EXISTS video_objects_cleanup;");
            db.execSQL("DROP TRIGGER IF EXISTS playlists_objects_cleanup;");
            db.execSQL("DROP TRIGGER IF EXISTS files_cleanup_images;");
            db.execSQL("DROP TRIGGER IF EXISTS files_cleanup_audio;");
            db.execSQL("DROP TRIGGER IF EXISTS files_cleanup_video;");
            db.execSQL("DROP TRIGGER IF EXISTS files_cleanup_playlists;");
            db.execSQL("DROP TRIGGER IF EXISTS media_cleanup;");

            // Create a new table to manage all files in our storage.
            // This contains a union of all the columns from the old
            // images, audio_meta, videos and audio_playlist tables.
            db.execSQL("CREATE TABLE files (" +
                        "_id INTEGER PRIMARY KEY AUTOINCREMENT," +
                        "_data TEXT," +     // this can be null for playlists
                        "_size INTEGER," +
                        "format INTEGER," +
                        "parent INTEGER," +
                        "date_added INTEGER," +
                        "date_modified INTEGER," +
                        "mime_type TEXT," +
                        "title TEXT," +
                        "description TEXT," +
                        "_display_name TEXT," +

                        // for images
                        "picasa_id TEXT," +
                        "orientation INTEGER," +

                        // for images and video
                        "latitude DOUBLE," +
                        "longitude DOUBLE," +
                        "datetaken INTEGER," +
                        "mini_thumb_magic INTEGER," +
                        "bucket_id TEXT," +
                        "bucket_display_name TEXT," +
                        "isprivate INTEGER," +

                        // for audio
                        "title_key TEXT," +
                        "artist_id INTEGER," +
                        "album_id INTEGER," +
                        "composer TEXT," +
                        "track INTEGER," +
                        "year INTEGER CHECK(year!=0)," +
                        "is_ringtone INTEGER," +
                        "is_music INTEGER," +
                        "is_alarm INTEGER," +
                        "is_notification INTEGER," +
                        "is_podcast INTEGER," +
                        "album_artist TEXT," +

                        // for audio and video
                        "duration INTEGER," +
                        "bookmark INTEGER," +

                        // for video
                        "artist TEXT," +
                        "album TEXT," +
                        "resolution TEXT," +
                        "tags TEXT," +
                        "category TEXT," +
                        "language TEXT," +
                        "mini_thumb_data TEXT," +

                        // for playlists
                        "name TEXT," +

                        // media_type is used by the views to emulate the old
                        // images, audio_meta, videos and audio_playlist tables.
                        "media_type INTEGER," +

                        // Value of _id from the old media table.
                        // Used only for updating other tables during database upgrade.
                        "old_id INTEGER" +
                       ");");

            db.execSQL("CREATE INDEX path_index ON files(_data);");
            db.execSQL("CREATE INDEX media_type_index ON files(media_type);");

            // Copy all data from our obsolete tables to the new files table

            // Copy audio records first, preserving the _id column.
            // We do this to maintain compatibility for content Uris for ringtones.
            // Unfortunately we cannot do this for images and videos as well.
            // We choose to do this for the audio table because the fragility of Uris
            // for ringtones are the most common problem we need to avoid.
            db.execSQL("INSERT INTO files (_id," + AUDIO_COLUMNSv99 + ",old_id,media_type)" +
                    " SELECT _id," + AUDIO_COLUMNSv99 + ",_id," + FileColumns.MEDIA_TYPE_AUDIO +
                    " FROM audio_meta;");

            db.execSQL("INSERT INTO files (" + IMAGE_COLUMNSv407 + ",old_id,media_type) SELECT "
                    + IMAGE_COLUMNSv407 + ",_id," + FileColumns.MEDIA_TYPE_IMAGE + " FROM images;");
            db.execSQL("INSERT INTO files (" + VIDEO_COLUMNSv407 + ",old_id,media_type) SELECT "
                    + VIDEO_COLUMNSv407 + ",_id," + FileColumns.MEDIA_TYPE_VIDEO + " FROM video;");
            if (!internal) {
                db.execSQL("INSERT INTO files (" + PLAYLIST_COLUMNS + ",old_id,media_type) SELECT "
                        + PLAYLIST_COLUMNS + ",_id," + FileColumns.MEDIA_TYPE_PLAYLIST
                        + " FROM audio_playlists;");
            }

            // Delete the old tables
            db.execSQL("DROP TABLE IF EXISTS images");
            db.execSQL("DROP TABLE IF EXISTS audio_meta");
            db.execSQL("DROP TABLE IF EXISTS video");
            db.execSQL("DROP TABLE IF EXISTS audio_playlists");

            // Create views to replace our old tables
            db.execSQL("CREATE VIEW images AS SELECT _id," + IMAGE_COLUMNSv407 +
                        " FROM files WHERE " + FileColumns.MEDIA_TYPE + "="
                        + FileColumns.MEDIA_TYPE_IMAGE + ";");
            db.execSQL("CREATE VIEW audio_meta AS SELECT _id," + AUDIO_COLUMNSv100 +
                        " FROM files WHERE " + FileColumns.MEDIA_TYPE + "="
                        + FileColumns.MEDIA_TYPE_AUDIO + ";");
            db.execSQL("CREATE VIEW video AS SELECT _id," + VIDEO_COLUMNSv407 +
                        " FROM files WHERE " + FileColumns.MEDIA_TYPE + "="
                        + FileColumns.MEDIA_TYPE_VIDEO + ";");
            if (!internal) {
                db.execSQL("CREATE VIEW audio_playlists AS SELECT _id," + PLAYLIST_COLUMNS +
                        " FROM files WHERE " + FileColumns.MEDIA_TYPE + "="
                        + FileColumns.MEDIA_TYPE_PLAYLIST + ";");
            }

            // create temporary index to make the updates go faster
            db.execSQL("CREATE INDEX tmp ON files(old_id);");

            // update the image_id column in the thumbnails table.
            db.execSQL("UPDATE thumbnails SET image_id = (SELECT _id FROM files "
                        + "WHERE files.old_id = thumbnails.image_id AND files.media_type = "
                        + FileColumns.MEDIA_TYPE_IMAGE + ");");

            if (!internal) {
                // update audio_id in the audio_genres_map table, and
                // audio_playlists_map tables and playlist_id in the audio_playlists_map table
                db.execSQL("UPDATE audio_genres_map SET audio_id = (SELECT _id FROM files "
                        + "WHERE files.old_id = audio_genres_map.audio_id AND files.media_type = "
                        + FileColumns.MEDIA_TYPE_AUDIO + ");");
                db.execSQL("UPDATE audio_playlists_map SET audio_id = (SELECT _id FROM files "
                        + "WHERE files.old_id = audio_playlists_map.audio_id "
                        + "AND files.media_type = " + FileColumns.MEDIA_TYPE_AUDIO + ");");
                db.execSQL("UPDATE audio_playlists_map SET playlist_id = (SELECT _id FROM files "
                        + "WHERE files.old_id = audio_playlists_map.playlist_id "
                        + "AND files.media_type = " + FileColumns.MEDIA_TYPE_PLAYLIST + ");");
            }

            // update video_id in the videothumbnails table.
            db.execSQL("UPDATE videothumbnails SET video_id = (SELECT _id FROM files "
                        + "WHERE files.old_id = videothumbnails.video_id AND files.media_type = "
                        + FileColumns.MEDIA_TYPE_VIDEO + ");");

            // we don't need this index anymore now
            db.execSQL("DROP INDEX tmp;");

            // update indices to work on the files table
            db.execSQL("DROP INDEX IF EXISTS title_idx");
            db.execSQL("DROP INDEX IF EXISTS album_id_idx");
            db.execSQL("DROP INDEX IF EXISTS image_bucket_index");
            db.execSQL("DROP INDEX IF EXISTS video_bucket_index");
            db.execSQL("DROP INDEX IF EXISTS sort_index");
            db.execSQL("DROP INDEX IF EXISTS titlekey_index");
            db.execSQL("DROP INDEX IF EXISTS artist_id_idx");
            db.execSQL("CREATE INDEX title_idx ON files(title);");
            db.execSQL("CREATE INDEX album_id_idx ON files(album_id);");
            db.execSQL("CREATE INDEX bucket_index ON files(bucket_id, datetaken);");
            db.execSQL("CREATE INDEX sort_index ON files(datetaken ASC, _id ASC);");
            db.execSQL("CREATE INDEX titlekey_index ON files(title_key);");
            db.execSQL("CREATE INDEX artist_id_idx ON files(artist_id);");

            // Recreate triggers for our obsolete tables on the new files table
            db.execSQL("DROP TRIGGER IF EXISTS images_cleanup");
            db.execSQL("DROP TRIGGER IF EXISTS audio_meta_cleanup");
            db.execSQL("DROP TRIGGER IF EXISTS video_cleanup");
            db.execSQL("DROP TRIGGER IF EXISTS audio_playlists_cleanup");
            db.execSQL("DROP TRIGGER IF EXISTS audio_delete");

            db.execSQL("CREATE TRIGGER IF NOT EXISTS images_cleanup DELETE ON files " +
                    "WHEN old.media_type = " + FileColumns.MEDIA_TYPE_IMAGE + " " +
                    "BEGIN " +
                        "DELETE FROM thumbnails WHERE image_id = old._id;" +
                        "SELECT _DELETE_FILE(old._data);" +
                    "END");

            db.execSQL("CREATE TRIGGER IF NOT EXISTS video_cleanup DELETE ON files " +
                    "WHEN old.media_type = " + FileColumns.MEDIA_TYPE_VIDEO + " " +
                    "BEGIN " +
                        "SELECT _DELETE_FILE(old._data);" +
                    "END");

            if (!internal) {
                db.execSQL("CREATE TRIGGER IF NOT EXISTS audio_meta_cleanup DELETE ON files " +
                       "WHEN old.media_type = " + FileColumns.MEDIA_TYPE_AUDIO + " " +
                       "BEGIN " +
                           "DELETE FROM audio_genres_map WHERE audio_id = old._id;" +
                           "DELETE FROM audio_playlists_map WHERE audio_id = old._id;" +
                       "END");

                db.execSQL("CREATE TRIGGER IF NOT EXISTS audio_playlists_cleanup DELETE ON files " +
                       "WHEN old.media_type = " + FileColumns.MEDIA_TYPE_PLAYLIST + " " +
                       "BEGIN " +
                           "DELETE FROM audio_playlists_map WHERE playlist_id = old._id;" +
                           "SELECT _DELETE_FILE(old._data);" +
                       "END");

                db.execSQL("CREATE TRIGGER IF NOT EXISTS audio_delete INSTEAD OF DELETE ON audio " +
                        "BEGIN " +
                            "DELETE from files where _id=old._id;" +
                            "DELETE from audio_playlists_map where audio_id=old._id;" +
                            "DELETE from audio_genres_map where audio_id=old._id;" +
                        "END");
            }
        }

        if (fromVersion < 301) {
            db.execSQL("DROP INDEX IF EXISTS bucket_index");
            db.execSQL("CREATE INDEX bucket_index on files(bucket_id, media_type, datetaken, _id)");
            db.execSQL("CREATE INDEX bucket_name on files(bucket_id, media_type, bucket_display_name)");
        }

        if (fromVersion < 302) {
            db.execSQL("CREATE INDEX parent_index ON files(parent);");
            db.execSQL("CREATE INDEX format_index ON files(format);");
        }

        if (fromVersion < 303) {
            // the album disambiguator hash changed, so rescan songs and force
            // albums to be updated. Artists are unaffected.
            db.execSQL("DELETE from albums");
            db.execSQL("UPDATE files SET date_modified=0 WHERE " + FileColumns.MEDIA_TYPE + "="
                    + FileColumns.MEDIA_TYPE_AUDIO + ";");
        }

        if (fromVersion < 304 && !internal) {
            // notifies host when files are deleted
            db.execSQL("CREATE TRIGGER IF NOT EXISTS files_cleanup DELETE ON files " +
                    "BEGIN " +
                        "SELECT _OBJECT_REMOVED(old._id);" +
                    "END");

        }

        if (fromVersion < 305 && internal) {
            // version 304 erroneously added this trigger to the internal database
            db.execSQL("DROP TRIGGER IF EXISTS files_cleanup");
        }

        if (fromVersion < 306 && !internal) {
            // The genre list was expanded and genre string parsing was tweaked, so
            // rebuild the genre list
            db.execSQL("UPDATE files SET date_modified=0 WHERE " + FileColumns.MEDIA_TYPE + "="
                    + FileColumns.MEDIA_TYPE_AUDIO + ";");
            db.execSQL("DELETE FROM audio_genres_map");
            db.execSQL("DELETE FROM audio_genres");
        }

        if (fromVersion < 307 && !internal) {
            // Force rescan of image entries to update DATE_TAKEN by either GPSTimeStamp or
            // EXIF local time.
            db.execSQL("UPDATE files SET date_modified=0 WHERE " + FileColumns.MEDIA_TYPE + "="
                    + FileColumns.MEDIA_TYPE_IMAGE + ";");
        }

        // Honeycomb went up to version 307, ICS started at 401

        // Database version 401 did not add storage_id to the internal database.
        // We need it there too, so add it in version 402
        if (fromVersion < 401 || (fromVersion == 401 && internal)) {
            // Add column for MTP storage ID
            db.execSQL("ALTER TABLE files ADD COLUMN storage_id INTEGER;");
            // Anything in the database before this upgrade step will be in the primary storage
            db.execSQL("UPDATE files SET storage_id=" + StorageVolume.STORAGE_ID_PRIMARY + ";");
        }

        if (fromVersion < 403 && !internal) {
            db.execSQL("CREATE VIEW audio_genres_map_noid AS " +
                    "SELECT audio_id,genre_id from audio_genres_map;");
        }

        if (fromVersion < 404) {
            // There was a bug that could cause distinct same-named albums to be
            // combined again. Delete albums and force a rescan.
            db.execSQL("DELETE from albums");
            db.execSQL("UPDATE files SET date_modified=0 WHERE " + FileColumns.MEDIA_TYPE + "="
                    + FileColumns.MEDIA_TYPE_AUDIO + ";");
        }

        if (fromVersion < 405) {
            // Add is_drm column.
            db.execSQL("ALTER TABLE files ADD COLUMN is_drm INTEGER;");

            db.execSQL("DROP VIEW IF EXISTS audio_meta");
            db.execSQL("CREATE VIEW audio_meta AS SELECT _id," + AUDIO_COLUMNSv405 +
                        " FROM files WHERE " + FileColumns.MEDIA_TYPE + "="
                        + FileColumns.MEDIA_TYPE_AUDIO + ";");

            recreateAudioView(db);
        }

        if (fromVersion < 407) {
            // Rescan files in the media database because a new column has been added
            // in table files in version 405 and to recover from problems populating
            // the genre tables
            db.execSQL("UPDATE files SET date_modified=0;");
        }

        if (fromVersion < 408) {
            // Add the width/height columns for images and video
            db.execSQL("ALTER TABLE files ADD COLUMN width INTEGER;");
            db.execSQL("ALTER TABLE files ADD COLUMN height INTEGER;");

            // Rescan files to fill the columns
            db.execSQL("UPDATE files SET date_modified=0;");

            // Update images and video views to contain the width/height columns
            db.execSQL("DROP VIEW IF EXISTS images");
            db.execSQL("DROP VIEW IF EXISTS video");
            db.execSQL("CREATE VIEW images AS SELECT _id," + IMAGE_COLUMNS +
                        " FROM files WHERE " + FileColumns.MEDIA_TYPE + "="
                        + FileColumns.MEDIA_TYPE_IMAGE + ";");
            db.execSQL("CREATE VIEW video AS SELECT _id," + VIDEO_COLUMNS +
                        " FROM files WHERE " + FileColumns.MEDIA_TYPE + "="
                        + FileColumns.MEDIA_TYPE_VIDEO + ";");
        }

        if (fromVersion < 409 && !internal) {
            // A bug that prevented numeric genres from being parsed was fixed, so
            // rebuild the genre list
            db.execSQL("UPDATE files SET date_modified=0 WHERE " + FileColumns.MEDIA_TYPE + "="
                    + FileColumns.MEDIA_TYPE_AUDIO + ";");
            db.execSQL("DELETE FROM audio_genres_map");
            db.execSQL("DELETE FROM audio_genres");
        }

        // ICS went out with database version 409, JB started at 500

        if (fromVersion < 500) {
            // we're now deleting the file in mediaprovider code, rather than via a trigger
            db.execSQL("DROP TRIGGER IF EXISTS videothumbnails_cleanup;");
        }
        if (fromVersion < 501) {
            // we're now deleting the file in mediaprovider code, rather than via a trigger
            // the images_cleanup trigger would delete the image file and the entry
            // in the thumbnail table, which in turn would trigger thumbnails_cleanup
            // to delete the thumbnail image
            db.execSQL("DROP TRIGGER IF EXISTS images_cleanup;");
            db.execSQL("DROP TRIGGER IF EXISTS thumbnails_cleanup;");
        }
        if (fromVersion < 502) {
            // we're now deleting the file in mediaprovider code, rather than via a trigger
            db.execSQL("DROP TRIGGER IF EXISTS video_cleanup;");
        }
        if (fromVersion < 503) {
            // genre and playlist cleanup now done in mediaprovider code, instead of in a trigger
            db.execSQL("DROP TRIGGER IF EXISTS audio_delete");
            db.execSQL("DROP TRIGGER IF EXISTS audio_meta_cleanup");
        }
        if (fromVersion < 504) {
            // add an index to help with case-insensitive matching of paths
            db.execSQL(
                    "CREATE INDEX IF NOT EXISTS path_index_lower ON files(_data COLLATE NOCASE);");
        }
        if (fromVersion < 505) {
            // Starting with schema 505 we fill in the width/height/resolution columns for videos,
            // so force a rescan of videos to fill in the blanks
            db.execSQL("UPDATE files SET date_modified=0 WHERE " + FileColumns.MEDIA_TYPE + "="
                    + FileColumns.MEDIA_TYPE_VIDEO + ";");
        }
        if (fromVersion < 506) {
            // sd card storage got moved to /storage/sdcard0
            // first delete everything that already got scanned in /storage before this
            // update step was added
            db.execSQL("DROP TRIGGER IF EXISTS files_cleanup");
            db.execSQL("DELETE FROM files WHERE _data LIKE '/storage/%';");
            db.execSQL("DELETE FROM album_art WHERE _data LIKE '/storage/%';");
            db.execSQL("DELETE FROM thumbnails WHERE _data LIKE '/storage/%';");
            db.execSQL("DELETE FROM videothumbnails WHERE _data LIKE '/storage/%';");
            // then rename everything from /mnt/sdcard/ to /storage/sdcard0,
            // and from /mnt/external1 to /storage/sdcard1
            db.execSQL("UPDATE files SET " +
                "_data='/storage/sdcard0'||SUBSTR(_data,12) WHERE _data LIKE '/mnt/sdcard/%';");
            db.execSQL("UPDATE files SET " +
                "_data='/storage/sdcard1'||SUBSTR(_data,15) WHERE _data LIKE '/mnt/external1/%';");
            db.execSQL("UPDATE album_art SET " +
                "_data='/storage/sdcard0'||SUBSTR(_data,12) WHERE _data LIKE '/mnt/sdcard/%';");
            db.execSQL("UPDATE album_art SET " +
                "_data='/storage/sdcard1'||SUBSTR(_data,15) WHERE _data LIKE '/mnt/external1/%';");
            db.execSQL("UPDATE thumbnails SET " +
                "_data='/storage/sdcard0'||SUBSTR(_data,12) WHERE _data LIKE '/mnt/sdcard/%';");
            db.execSQL("UPDATE thumbnails SET " +
                "_data='/storage/sdcard1'||SUBSTR(_data,15) WHERE _data LIKE '/mnt/external1/%';");
            db.execSQL("UPDATE videothumbnails SET " +
                "_data='/storage/sdcard0'||SUBSTR(_data,12) WHERE _data LIKE '/mnt/sdcard/%';");
            db.execSQL("UPDATE videothumbnails SET " +
                "_data='/storage/sdcard1'||SUBSTR(_data,15) WHERE _data LIKE '/mnt/external1/%';");

            if (!internal) {
                db.execSQL("CREATE TRIGGER IF NOT EXISTS files_cleanup DELETE ON files " +
                    "BEGIN " +
                        "SELECT _OBJECT_REMOVED(old._id);" +
                    "END");
            }
        }
        if (fromVersion < 507) {
            // we update _data in version 506, we need to update the bucket_id as well
            updateBucketNames(db);
        }
        if (fromVersion < 508 && !internal) {
            // ensure we don't get duplicate entries in the genre map
            db.execSQL("CREATE TABLE IF NOT EXISTS audio_genres_map_tmp (" +
                    "_id INTEGER PRIMARY KEY," +
                    "audio_id INTEGER NOT NULL," +
                    "genre_id INTEGER NOT NULL," +
                    "UNIQUE (audio_id,genre_id) ON CONFLICT IGNORE" +
                    ");");
            db.execSQL("INSERT INTO audio_genres_map_tmp (audio_id,genre_id)" +
                    " SELECT DISTINCT audio_id,genre_id FROM audio_genres_map;");
            db.execSQL("DROP TABLE audio_genres_map;");
            db.execSQL("ALTER TABLE audio_genres_map_tmp RENAME TO audio_genres_map;");
        }

        if (fromVersion < 509) {
            db.execSQL("CREATE TABLE IF NOT EXISTS log (time DATETIME PRIMARY KEY, message TEXT);");
        }

        // Emulated external storage moved to user-specific paths
        if (fromVersion < 510 && Environment.isExternalStorageEmulated()) {
            // File.fixSlashes() removes any trailing slashes
            final String externalStorage = Environment.getExternalStorageDirectory().toString();
            Log.d(TAG, "Adjusting external storage paths to: " + externalStorage);

            final String[] tables = {
                    TABLE_FILES, TABLE_ALBUM_ART, TABLE_THUMBNAILS, TABLE_VIDEO_THUMBNAILS };
            for (String table : tables) {
                db.execSQL("UPDATE " + table + " SET " + "_data='" + externalStorage
                        + "'||SUBSTR(_data,17) WHERE _data LIKE '/storage/sdcard0/%';");
            }
        }
        if (fromVersion < 511) {
            // we update _data in version 510, we need to update the bucket_id as well
            updateBucketNames(db);
        }

        // JB 4.2 went out with database version 511, starting next release with 600

        if (fromVersion < 600) {
            // modify _data column to be unique and collate nocase. Because this drops the original
            // table and replaces it with a new one by the same name, we need to also recreate all
            // indices and triggers that refer to the files table.
            // Views don't need to be recreated.

            db.execSQL("CREATE TABLE files2 (_id INTEGER PRIMARY KEY AUTOINCREMENT," +
                    "_data TEXT UNIQUE" +
                    // the internal filesystem is case-sensitive
                    (internal ? "," : " COLLATE NOCASE,") +
                    "_size INTEGER,format INTEGER,parent INTEGER,date_added INTEGER," +
                    "date_modified INTEGER,mime_type TEXT,title TEXT,description TEXT," +
                    "_display_name TEXT,picasa_id TEXT,orientation INTEGER,latitude DOUBLE," +
                    "longitude DOUBLE,datetaken INTEGER,mini_thumb_magic INTEGER,bucket_id TEXT," +
                    "bucket_display_name TEXT,isprivate INTEGER,title_key TEXT,artist_id INTEGER," +
                    "album_id INTEGER,composer TEXT,track INTEGER,year INTEGER CHECK(year!=0)," +
                    "is_ringtone INTEGER,is_music INTEGER,is_alarm INTEGER," +
                    "is_notification INTEGER,is_podcast INTEGER,album_artist TEXT," +
                    "duration INTEGER,bookmark INTEGER,artist TEXT,album TEXT,resolution TEXT," +
                    "tags TEXT,category TEXT,language TEXT,mini_thumb_data TEXT,name TEXT," +
                    "media_type INTEGER,old_id INTEGER,storage_id INTEGER,is_drm INTEGER," +
                    "width INTEGER, height INTEGER);");

            // copy data from old table, squashing entries with duplicate _data
            db.execSQL("INSERT OR REPLACE INTO files2 SELECT * FROM files;");
            db.execSQL("DROP TABLE files;");
            db.execSQL("ALTER TABLE files2 RENAME TO files;");

            // recreate indices and triggers
            db.execSQL("CREATE INDEX album_id_idx ON files(album_id);");
            db.execSQL("CREATE INDEX artist_id_idx ON files(artist_id);");
            db.execSQL("CREATE INDEX bucket_index on files(bucket_id,media_type," +
                    "datetaken, _id);");
            db.execSQL("CREATE INDEX bucket_name on files(bucket_id,media_type," +
                    "bucket_display_name);");
            db.execSQL("CREATE INDEX format_index ON files(format);");
            db.execSQL("CREATE INDEX media_type_index ON files(media_type);");
            db.execSQL("CREATE INDEX parent_index ON files(parent);");
            db.execSQL("CREATE INDEX path_index ON files(_data);");
            db.execSQL("CREATE INDEX sort_index ON files(datetaken ASC, _id ASC);");
            db.execSQL("CREATE INDEX title_idx ON files(title);");
            db.execSQL("CREATE INDEX titlekey_index ON files(title_key);");
            if (!internal) {
                db.execSQL("CREATE TRIGGER audio_playlists_cleanup DELETE ON files" +
                        " WHEN old.media_type=4" +
                        " BEGIN DELETE FROM audio_playlists_map WHERE playlist_id = old._id;" +
                        "SELECT _DELETE_FILE(old._data);END;");
                db.execSQL("CREATE TRIGGER files_cleanup DELETE ON files" +
                        " BEGIN SELECT _OBJECT_REMOVED(old._id);END;");
            }
        }

        if (fromVersion < 601) {
            // remove primary key constraint because column time is not necessarily unique
            db.execSQL("CREATE TABLE IF NOT EXISTS log_tmp (time DATETIME, message TEXT);");
            db.execSQL("DELETE FROM log_tmp;");
            db.execSQL("INSERT INTO log_tmp SELECT time, message FROM log order by rowid;");
            db.execSQL("DROP TABLE log;");
            db.execSQL("ALTER TABLE log_tmp RENAME TO log;");
        }

        if (fromVersion < 700) {
            // fix datetaken fields that were added with an incorrect timestamp
            // datetaken needs to be in milliseconds, so should generally be a few orders of
            // magnitude larger than date_modified. If it's within the same order of magnitude, it
            // is probably wrong.
            // (this could do the wrong thing if your picture was actually taken before ~3/21/1970)
            db.execSQL("UPDATE files set datetaken=date_modified*1000"
                    + " WHERE date_modified IS NOT NULL"
                    + " AND datetaken IS NOT NULL"
                    + " AND datetaken<date_modified*5;");
        }

       if (fromVersion < 800) {
            // Delete albums and artists, then clear the modification time on songs, which
            // will cause the media scanner to rescan everything, rebuilding the artist and
            // album tables along the way, while preserving playlists.
            // We need this rescan because ICU also changed, and now generates different
            // collation keys
            db.execSQL("DELETE from albums");
            db.execSQL("DELETE from artists");
            db.execSQL("UPDATE files SET date_modified=0;");
        }

        sanityCheck(db, fromVersion);
        long elapsedSeconds = (SystemClock.currentTimeMicro() - startTime) / 1000000;
        logToDb(db, "Database upgraded from version " + fromVersion + " to " + toVersion
                + " in " + elapsedSeconds + " seconds");
    }

    /**
     * Write a persistent diagnostic message to the log table.
     */
    static void logToDb(SQLiteDatabase db, String message) {
        db.execSQL("INSERT OR REPLACE" +
                " INTO log (time,message) VALUES (strftime('%Y-%m-%d %H:%M:%f','now'),?);",
                new String[] { message });
        // delete all but the last 500 rows
        db.execSQL("DELETE FROM log WHERE rowid IN" +
                " (SELECT rowid FROM log ORDER BY rowid DESC LIMIT 500,-1);");
    }

    /**
     * Perform a simple sanity check on the database. Currently this tests
     * whether all the _data entries in audio_meta are unique
     */
    private static void sanityCheck(SQLiteDatabase db, int fromVersion) {
        Cursor c1 = null;
        Cursor c2 = null;
        try {
            c1 = db.query("audio_meta", new String[] {"count(*)"},
                    null, null, null, null, null);
            c2 = db.query("audio_meta", new String[] {"count(distinct _data)"},
                    null, null, null, null, null);
            c1.moveToFirst();
            c2.moveToFirst();
            int num1 = c1.getInt(0);
            int num2 = c2.getInt(0);
            if (num1 != num2) {
                Log.e(TAG, "audio_meta._data column is not unique while upgrading" +
                        " from schema " +fromVersion + " : " + num1 +"/" + num2);
                // Delete all audio_meta rows so they will be rebuilt by the media scanner
                db.execSQL("DELETE FROM audio_meta;");
            }
        } finally {
            IoUtils.closeQuietly(c1);
            IoUtils.closeQuietly(c2);
        }
    }

    private static void recreateAudioView(SQLiteDatabase db) {
        // Provides a unified audio/artist/album info view.
        db.execSQL("DROP VIEW IF EXISTS audio");
        db.execSQL("CREATE VIEW IF NOT EXISTS audio as SELECT * FROM audio_meta " +
                    "LEFT OUTER JOIN artists ON audio_meta.artist_id=artists.artist_id " +
                    "LEFT OUTER JOIN albums ON audio_meta.album_id=albums.album_id;");
    }

    /**
     * Update the bucket_id and bucket_display_name columns for images and videos
     * @param db
     * @param tableName
     */
    private static void updateBucketNames(SQLiteDatabase db) {
        // Rebuild the bucket_display_name column using the natural case rather than lower case.
        db.beginTransaction();
        try {
            String[] columns = {BaseColumns._ID, MediaColumns.DATA};
            // update only images and videos
            Cursor cursor = db.query("files", columns, "media_type=1 OR media_type=3",
                    null, null, null, null);
            try {
                final int idColumnIndex = cursor.getColumnIndex(BaseColumns._ID);
                final int dataColumnIndex = cursor.getColumnIndex(MediaColumns.DATA);
                String [] rowId = new String[1];
                ContentValues values = new ContentValues();
                while (cursor.moveToNext()) {
                    String data = cursor.getString(dataColumnIndex);
                    rowId[0] = cursor.getString(idColumnIndex);
                    if (data != null) {
                        values.clear();
                        computeBucketValues(data, values);
                        db.update("files", values, "_id=?", rowId);
                    } else {
                        Log.w(TAG, "null data at id " + rowId);
                    }
                }
            } finally {
                IoUtils.closeQuietly(cursor);
            }
            db.setTransactionSuccessful();
        } finally {
            db.endTransaction();
        }
    }

    /**
     * Iterate through the rows of a table in a database, ensuring that the
     * display name column has a value.
     * @param db
     * @param tableName
     */
    private static void updateDisplayName(SQLiteDatabase db, String tableName) {
        // Fill in default values for null displayName values
        db.beginTransaction();
        try {
            String[] columns = {BaseColumns._ID, MediaColumns.DATA, MediaColumns.DISPLAY_NAME};
            Cursor cursor = db.query(tableName, columns, null, null, null, null, null);
            try {
                final int idColumnIndex = cursor.getColumnIndex(BaseColumns._ID);
                final int dataColumnIndex = cursor.getColumnIndex(MediaColumns.DATA);
                final int displayNameIndex = cursor.getColumnIndex(MediaColumns.DISPLAY_NAME);
                ContentValues values = new ContentValues();
                while (cursor.moveToNext()) {
                    String displayName = cursor.getString(displayNameIndex);
                    if (displayName == null) {
                        String data = cursor.getString(dataColumnIndex);
                        values.clear();
                        computeDisplayName(data, values);
                        int rowId = cursor.getInt(idColumnIndex);
                        db.update(tableName, values, "_id=" + rowId, null);
                    }
                }
            } finally {
                IoUtils.closeQuietly(cursor);
            }
            db.setTransactionSuccessful();
        } finally {
            db.endTransaction();
        }
    }

    /**
     * @param data The input path
     * @param values the content values, where the bucked id name and bucket display name are updated.
     *
     */
    private static void computeBucketValues(String data, ContentValues values) {
        File parentFile = new File(data).getParentFile();
        if (parentFile == null) {
            parentFile = new File("/");
        }

        // Lowercase the path for hashing. This avoids duplicate buckets if the
        // filepath case is changed externally.
        // Keep the original case for display.
        String path = parentFile.toString().toLowerCase();
        String name = parentFile.getName();

        // Note: the BUCKET_ID and BUCKET_DISPLAY_NAME attributes are spelled the
        // same for both images and video. However, for backwards-compatibility reasons
        // there is no common base class. We use the ImageColumns version here
        values.put(ImageColumns.BUCKET_ID, path.hashCode());
        values.put(ImageColumns.BUCKET_DISPLAY_NAME, name);
    }

    /**
     * @param data The input path
     * @param values the content values, where the display name is updated.
     *
     */
    private static void computeDisplayName(String data, ContentValues values) {
        String s = (data == null ? "" : data.toString());
        int idx = s.lastIndexOf('/');
        if (idx >= 0) {
            s = s.substring(idx + 1);
        }
        values.put("_display_name", s);
    }

    /**
     * Copy taken time from date_modified if we lost the original value (e.g. after factory reset)
     * This works for both video and image tables.
     *
     * @param values the content values, where taken time is updated.
     */
    private static void computeTakenTime(ContentValues values) {
        if (! values.containsKey(Images.Media.DATE_TAKEN)) {
            // This only happens when MediaScanner finds an image file that doesn't have any useful
            // reference to get this value. (e.g. GPSTimeStamp)
            Long lastModified = values.getAsLong(MediaColumns.DATE_MODIFIED);
            if (lastModified != null) {
                values.put(Images.Media.DATE_TAKEN, lastModified * 1000);
            }
        }
    }

    /**
     * This method blocks until thumbnail is ready.
     *
     * @param thumbUri
     * @return
     */
    private boolean waitForThumbnailReady(Uri origUri) {
        Cursor c = this.query(origUri, new String[] { ImageColumns._ID, ImageColumns.DATA,
                ImageColumns.MINI_THUMB_MAGIC}, null, null, null);
        boolean result = false;
        try {
            if (c != null && c.moveToFirst()) {
                long id = c.getLong(0);
                String path = c.getString(1);
                long magic = c.getLong(2);

                MediaThumbRequest req = requestMediaThumbnail(path, origUri,
                        MediaThumbRequest.PRIORITY_HIGH, magic);
                if (req != null) {
                    synchronized (req) {
                        try {
                            while (req.mState == MediaThumbRequest.State.WAIT) {
                                req.wait();
                            }
                        } catch (InterruptedException e) {
                            Log.w(TAG, e);
                        }
                        if (req.mState == MediaThumbRequest.State.DONE) {
                            result = true;
                        }
                    }
                }
            }
        } finally {
            IoUtils.closeQuietly(c);
        }
        return result;
    }

    private boolean matchThumbRequest(MediaThumbRequest req, int pid, long id, long gid,
            boolean isVideo) {
        boolean cancelAllOrigId = (id == -1);
        boolean cancelAllGroupId = (gid == -1);
        return (req.mCallingPid == pid) &&
                (cancelAllGroupId || req.mGroupId == gid) &&
                (cancelAllOrigId || req.mOrigId == id) &&
                (req.mIsVideo == isVideo);
    }

    private boolean queryThumbnail(SQLiteQueryBuilder qb, Uri uri, String table,
            String column, boolean hasThumbnailId) {
        qb.setTables(table);
        if (hasThumbnailId) {
            // For uri dispatched to this method, the 4th path segment is always
            // the thumbnail id.
            qb.appendWhere("_id = " + uri.getPathSegments().get(3));
            // client already knows which thumbnail it wants, bypass it.
            return true;
        }
        String origId = uri.getQueryParameter("orig_id");
        // We can't query ready_flag unless we know original id
        if (origId == null) {
            // this could be thumbnail query for other purpose, bypass it.
            return true;
        }

        boolean needBlocking = "1".equals(uri.getQueryParameter("blocking"));
        boolean cancelRequest = "1".equals(uri.getQueryParameter("cancel"));
        Uri origUri = uri.buildUpon().encodedPath(
                uri.getPath().replaceFirst("thumbnails", "media"))
                .appendPath(origId).build();

        if (needBlocking && !waitForThumbnailReady(origUri)) {
            Log.w(TAG, "original media doesn't exist or it's canceled.");
            return false;
        } else if (cancelRequest) {
            String groupId = uri.getQueryParameter("group_id");
            boolean isVideo = "video".equals(uri.getPathSegments().get(1));
            int pid = Binder.getCallingPid();
            long id = -1;
            long gid = -1;

            try {
                id = Long.parseLong(origId);
                gid = Long.parseLong(groupId);
            } catch (NumberFormatException ex) {
                // invalid cancel request
                return false;
            }

            synchronized (mMediaThumbQueue) {
                if (mCurrentThumbRequest != null &&
                        matchThumbRequest(mCurrentThumbRequest, pid, id, gid, isVideo)) {
                    synchronized (mCurrentThumbRequest) {
                        mCurrentThumbRequest.mState = MediaThumbRequest.State.CANCEL;
                        mCurrentThumbRequest.notifyAll();
                    }
                }
                for (MediaThumbRequest mtq : mMediaThumbQueue) {
                    if (matchThumbRequest(mtq, pid, id, gid, isVideo)) {
                        synchronized (mtq) {
                            mtq.mState = MediaThumbRequest.State.CANCEL;
                            mtq.notifyAll();
                        }

                        mMediaThumbQueue.remove(mtq);
                    }
                }
            }
        }

        if (origId != null) {
            qb.appendWhere(column + " = " + origId);
        }
        return true;
    }

    @Override
    public Uri canonicalize(Uri uri) {
        int match = URI_MATCHER.match(uri);

        // only support canonicalizing specific audio Uris
        if (match != AUDIO_MEDIA_ID) {
            return null;
        }
        Cursor c = query(uri, null, null, null, null);
        String title = null;
        Uri.Builder builder = null;

        try {
            if (c == null || c.getCount() != 1 || !c.moveToNext()) {
                return null;
            }

            // Construct a canonical Uri by tacking on some query parameters
            builder = uri.buildUpon();
            builder.appendQueryParameter(CANONICAL, "1");
            title = c.getString(c.getColumnIndex(MediaStore.Audio.Media.TITLE));
        } finally {
            IoUtils.closeQuietly(c);
        }
        if (TextUtils.isEmpty(title)) {
            return null;
        }
        builder.appendQueryParameter(MediaStore.Audio.Media.TITLE, title);
        Uri newUri = builder.build();
        return newUri;
    }

    @Override
    public Uri uncanonicalize(Uri uri) {
        if (uri != null && "1".equals(uri.getQueryParameter(CANONICAL))) {
            int match = URI_MATCHER.match(uri);
            if (match != AUDIO_MEDIA_ID) {
                // this type of canonical Uri is not supported
                return null;
            }
            String titleFromUri = uri.getQueryParameter(MediaStore.Audio.Media.TITLE);
            if (titleFromUri == null) {
                // the required parameter is missing
                return null;
            }
            // clear the query parameters, we don't need them anymore
            uri = uri.buildUpon().clearQuery().build();

            Cursor c = query(uri, null, null, null, null);
            try {
                int titleIdx = c.getColumnIndex(MediaStore.Audio.Media.TITLE);
                if (c != null && c.getCount() == 1 && c.moveToNext() &&
                        titleFromUri.equals(c.getString(titleIdx))) {
                    // the result matched perfectly
                    return uri;
                }

                IoUtils.closeQuietly(c);
                // do a lookup by title
                Uri newUri = MediaStore.Audio.Media.getContentUri(uri.getPathSegments().get(0));

                c = query(newUri, null, MediaStore.Audio.Media.TITLE + "=?",
                        new String[] {titleFromUri}, null);
                if (c == null) {
                    return null;
                }
                if (!c.moveToNext()) {
                    return null;
                }
                // get the first matching entry and return a Uri for it
                long id = c.getLong(c.getColumnIndex(MediaStore.Audio.Media._ID));
                return ContentUris.withAppendedId(newUri, id);
            } finally {
                IoUtils.closeQuietly(c);
            }
        }
        return uri;
    }

    private Uri safeUncanonicalize(Uri uri) {
        Uri newUri = uncanonicalize(uri);
        if (newUri != null) {
            return newUri;
        }
        return uri;
    }

    @SuppressWarnings("fallthrough")
    @Override
    public Cursor query(Uri uri, String[] projectionIn, String selection,
            String[] selectionArgs, String sort) {

        uri = safeUncanonicalize(uri);

        int table = URI_MATCHER.match(uri);
        List<String> prependArgs = new ArrayList<String>();

        // Log.v(TAG, "query: uri="+uri+", selection="+selection);
        // handle MEDIA_SCANNER before calling getDatabaseForUri()
        if (table == MEDIA_SCANNER) {
            if (mMediaScannerVolume == null) {
                return null;
            } else {
                // create a cursor to return volume currently being scanned by the media scanner
                MatrixCursor c = new MatrixCursor(new String[] {MediaStore.MEDIA_SCANNER_VOLUME});
                c.addRow(new String[] {mMediaScannerVolume});
                return c;
            }
        }

        // Used temporarily (until we have unique media IDs) to get an identifier
        // for the current sd card, so that the music app doesn't have to use the
        // non-public getFatVolumeId method
        if (table == FS_ID) {
            MatrixCursor c = new MatrixCursor(new String[] {"fsid"});
            c.addRow(new Integer[] {mVolumeId});
            return c;
        }

        if (table == VERSION) {
            MatrixCursor c = new MatrixCursor(new String[] {"version"});
            c.addRow(new Integer[] {getDatabaseVersion(getContext())});
            return c;
        }

        String groupBy = null;
        DatabaseHelper helper = getDatabaseForUri(uri);
        if (helper == null) {
            return null;
        }
        helper.mNumQueries++;
        SQLiteDatabase db = helper.getReadableDatabase();
        if (db == null) return null;
        SQLiteQueryBuilder qb = new SQLiteQueryBuilder();
        String limit = uri.getQueryParameter("limit");
        String filter = uri.getQueryParameter("filter");
        String [] keywords = null;
        if (filter != null) {
            filter = Uri.decode(filter).trim();
            if (!TextUtils.isEmpty(filter)) {
                String [] searchWords = filter.split(" ");
                keywords = new String[searchWords.length];
                for (int i = 0; i < searchWords.length; i++) {
                    String key = MediaStore.Audio.keyFor(searchWords[i]);
                    key = key.replace("\\", "\\\\");
                    key = key.replace("%", "\\%");
                    key = key.replace("_", "\\_");
                    keywords[i] = key;
                }
            }
        }
        if (uri.getQueryParameter("distinct") != null) {
            qb.setDistinct(true);
        }

        boolean hasThumbnailId = false;

        switch (table) {
            case IMAGES_MEDIA:
                qb.setTables("images");
                if (uri.getQueryParameter("distinct") != null)
                    qb.setDistinct(true);

                // set the project map so that data dir is prepended to _data.
                //qb.setProjectionMap(mImagesProjectionMap, true);
                break;

            case IMAGES_MEDIA_ID:
                qb.setTables("images");
                if (uri.getQueryParameter("distinct") != null)
                    qb.setDistinct(true);

                // set the project map so that data dir is prepended to _data.
                //qb.setProjectionMap(mImagesProjectionMap, true);
                qb.appendWhere("_id=?");
                prependArgs.add(uri.getPathSegments().get(3));
                break;

            case IMAGES_THUMBNAILS_ID:
                hasThumbnailId = true;
            case IMAGES_THUMBNAILS:
                if (!queryThumbnail(qb, uri, "thumbnails", "image_id", hasThumbnailId)) {
                    return null;
                }
                break;

            case AUDIO_MEDIA:
                if (projectionIn != null && projectionIn.length == 1 &&  selectionArgs == null
                        && (selection == null || selection.equalsIgnoreCase("is_music=1")
                          || selection.equalsIgnoreCase("is_podcast=1") )
                        && projectionIn[0].equalsIgnoreCase("count(*)")
                        && keywords != null) {
                    //Log.i("@@@@", "taking fast path for counting songs");
                    qb.setTables("audio_meta");
                } else {
                    qb.setTables("audio");
                    for (int i = 0; keywords != null && i < keywords.length; i++) {
                        if (i > 0) {
                            qb.appendWhere(" AND ");
                        }
                        qb.appendWhere(MediaStore.Audio.Media.ARTIST_KEY +
                                "||" + MediaStore.Audio.Media.ALBUM_KEY +
                                "||" + MediaStore.Audio.Media.TITLE_KEY + " LIKE ? ESCAPE '\\'");
                        prependArgs.add("%" + keywords[i] + "%");
                    }
                }
                break;

            case AUDIO_MEDIA_ID:
                qb.setTables("audio");
                qb.appendWhere("_id=?");
                prependArgs.add(uri.getPathSegments().get(3));
                break;

            case AUDIO_MEDIA_ID_GENRES:
                qb.setTables("audio_genres");
                qb.appendWhere("_id IN (SELECT genre_id FROM " +
                        "audio_genres_map WHERE audio_id=?)");
                prependArgs.add(uri.getPathSegments().get(3));
                break;

            case AUDIO_MEDIA_ID_GENRES_ID:
                qb.setTables("audio_genres");
                qb.appendWhere("_id=?");
                prependArgs.add(uri.getPathSegments().get(5));
                break;

            case AUDIO_MEDIA_ID_PLAYLISTS:
                qb.setTables("audio_playlists");
                qb.appendWhere("_id IN (SELECT playlist_id FROM " +
                        "audio_playlists_map WHERE audio_id=?)");
                prependArgs.add(uri.getPathSegments().get(3));
                break;

            case AUDIO_MEDIA_ID_PLAYLISTS_ID:
                qb.setTables("audio_playlists");
                qb.appendWhere("_id=?");
                prependArgs.add(uri.getPathSegments().get(5));
                break;

            case AUDIO_GENRES:
                qb.setTables("audio_genres");
                break;

            case AUDIO_GENRES_ID:
                qb.setTables("audio_genres");
                qb.appendWhere("_id=?");
                prependArgs.add(uri.getPathSegments().get(3));
                break;

            case AUDIO_GENRES_ALL_MEMBERS:
            case AUDIO_GENRES_ID_MEMBERS:
                {
                    // if simpleQuery is true, we can do a simpler query on just audio_genres_map
                    // we can do this if we have no keywords and our projection includes just columns
                    // from audio_genres_map
                    boolean simpleQuery = (keywords == null && projectionIn != null
                            && (selection == null || selection.equalsIgnoreCase("genre_id=?")));
                    if (projectionIn != null) {
                        for (int i = 0; i < projectionIn.length; i++) {
                            String p = projectionIn[i];
                            if (p.equals("_id")) {
                                // note, this is different from playlist below, because
                                // "_id" used to (wrongly) be the audio id in this query, not
                                // the row id of the entry in the map, and we preserve this
                                // behavior for backwards compatibility
                                simpleQuery = false;
                            }
                            if (simpleQuery && !(p.equals("audio_id") ||
                                    p.equals("genre_id"))) {
                                simpleQuery = false;
                            }
                        }
                    }
                    if (simpleQuery) {
                        qb.setTables("audio_genres_map_noid");
                        if (table == AUDIO_GENRES_ID_MEMBERS) {
                            qb.appendWhere("genre_id=?");
                            prependArgs.add(uri.getPathSegments().get(3));
                        }
                    } else {
                        qb.setTables("audio_genres_map_noid, audio");
                        qb.appendWhere("audio._id = audio_id");
                        if (table == AUDIO_GENRES_ID_MEMBERS) {
                            qb.appendWhere(" AND genre_id=?");
                            prependArgs.add(uri.getPathSegments().get(3));
                        }
                        for (int i = 0; keywords != null && i < keywords.length; i++) {
                            qb.appendWhere(" AND ");
                            qb.appendWhere(MediaStore.Audio.Media.ARTIST_KEY +
                                    "||" + MediaStore.Audio.Media.ALBUM_KEY +
                                    "||" + MediaStore.Audio.Media.TITLE_KEY +
                                    " LIKE ? ESCAPE '\\'");
                            prependArgs.add("%" + keywords[i] + "%");
                        }
                    }
                }
                break;

            case AUDIO_PLAYLISTS:
                qb.setTables("audio_playlists");
                break;

            case AUDIO_PLAYLISTS_ID:
                qb.setTables("audio_playlists");
                qb.appendWhere("_id=?");
                prependArgs.add(uri.getPathSegments().get(3));
                break;

            case AUDIO_PLAYLISTS_ID_MEMBERS_ID:
            case AUDIO_PLAYLISTS_ID_MEMBERS:
                // if simpleQuery is true, we can do a simpler query on just audio_playlists_map
                // we can do this if we have no keywords and our projection includes just columns
                // from audio_playlists_map
                boolean simpleQuery = (keywords == null && projectionIn != null
                        && (selection == null || selection.equalsIgnoreCase("playlist_id=?")));
                if (projectionIn != null) {
                    for (int i = 0; i < projectionIn.length; i++) {
                        String p = projectionIn[i];
                        if (simpleQuery && !(p.equals("audio_id") ||
                                p.equals("playlist_id") || p.equals("play_order"))) {
                            simpleQuery = false;
                        }
                        if (p.equals("_id")) {
                            projectionIn[i] = "audio_playlists_map._id AS _id";
                        }
                    }
                }
                if (simpleQuery) {
                    qb.setTables("audio_playlists_map");
                    qb.appendWhere("playlist_id=?");
                    prependArgs.add(uri.getPathSegments().get(3));
                } else {
                    qb.setTables("audio_playlists_map, audio");
                    qb.appendWhere("audio._id = audio_id AND playlist_id=?");
                    prependArgs.add(uri.getPathSegments().get(3));
                    for (int i = 0; keywords != null && i < keywords.length; i++) {
                        qb.appendWhere(" AND ");
                        qb.appendWhere(MediaStore.Audio.Media.ARTIST_KEY +
                                "||" + MediaStore.Audio.Media.ALBUM_KEY +
                                "||" + MediaStore.Audio.Media.TITLE_KEY +
                                " LIKE ? ESCAPE '\\'");
                        prependArgs.add("%" + keywords[i] + "%");
                    }
                }
                if (table == AUDIO_PLAYLISTS_ID_MEMBERS_ID) {
                    qb.appendWhere(" AND audio_playlists_map._id=?");
                    prependArgs.add(uri.getPathSegments().get(5));
                }
                break;

            case VIDEO_MEDIA:
                qb.setTables("video");
                break;
            case VIDEO_MEDIA_ID:
                qb.setTables("video");
                qb.appendWhere("_id=?");
                prependArgs.add(uri.getPathSegments().get(3));
                break;

            case VIDEO_THUMBNAILS_ID:
                hasThumbnailId = true;
            case VIDEO_THUMBNAILS:
                if (!queryThumbnail(qb, uri, "videothumbnails", "video_id", hasThumbnailId)) {
                    return null;
                }
                break;

            case AUDIO_ARTISTS:
                if (projectionIn != null && projectionIn.length == 1 &&  selectionArgs == null
                        && (selection == null || selection.length() == 0)
                        && projectionIn[0].equalsIgnoreCase("count(*)")
                        && keywords != null) {
                    //Log.i("@@@@", "taking fast path for counting artists");
                    qb.setTables("audio_meta");
                    projectionIn[0] = "count(distinct artist_id)";
                    qb.appendWhere("is_music=1");
                } else {
                    qb.setTables("artist_info");
                    for (int i = 0; keywords != null && i < keywords.length; i++) {
                        if (i > 0) {
                            qb.appendWhere(" AND ");
                        }
                        qb.appendWhere(MediaStore.Audio.Media.ARTIST_KEY +
                                " LIKE ? ESCAPE '\\'");
                        prependArgs.add("%" + keywords[i] + "%");
                    }
                }
                break;

            case AUDIO_ARTISTS_ID:
                qb.setTables("artist_info");
                qb.appendWhere("_id=?");
                prependArgs.add(uri.getPathSegments().get(3));
                break;

            case AUDIO_ARTISTS_ID_ALBUMS:
                String aid = uri.getPathSegments().get(3);
                qb.setTables("audio LEFT OUTER JOIN album_art ON" +
                        " audio.album_id=album_art.album_id");
                qb.appendWhere("is_music=1 AND audio.album_id IN (SELECT album_id FROM " +
                        "artists_albums_map WHERE artist_id=?)");
                prependArgs.add(aid);
                for (int i = 0; keywords != null && i < keywords.length; i++) {
                    qb.appendWhere(" AND ");
                    qb.appendWhere(MediaStore.Audio.Media.ARTIST_KEY +
                            "||" + MediaStore.Audio.Media.ALBUM_KEY +
                            " LIKE ? ESCAPE '\\'");
                    prependArgs.add("%" + keywords[i] + "%");
                }
                groupBy = "audio.album_id";
                sArtistAlbumsMap.put(MediaStore.Audio.Albums.NUMBER_OF_SONGS_FOR_ARTIST,
                        "count(CASE WHEN artist_id==" + aid + " THEN 'foo' ELSE NULL END) AS " +
                        MediaStore.Audio.Albums.NUMBER_OF_SONGS_FOR_ARTIST);
                qb.setProjectionMap(sArtistAlbumsMap);
                break;

            case AUDIO_ALBUMS:
                if (projectionIn != null && projectionIn.length == 1 &&  selectionArgs == null
                        && (selection == null || selection.length() == 0)
                        && projectionIn[0].equalsIgnoreCase("count(*)")
                        && keywords != null) {
                    //Log.i("@@@@", "taking fast path for counting albums");
                    qb.setTables("audio_meta");
                    projectionIn[0] = "count(distinct album_id)";
                    qb.appendWhere("is_music=1");
                } else {
                    qb.setTables("album_info");
                    for (int i = 0; keywords != null && i < keywords.length; i++) {
                        if (i > 0) {
                            qb.appendWhere(" AND ");
                        }
                        qb.appendWhere(MediaStore.Audio.Media.ARTIST_KEY +
                                "||" + MediaStore.Audio.Media.ALBUM_KEY +
                                " LIKE ? ESCAPE '\\'");
                        prependArgs.add("%" + keywords[i] + "%");
                    }
                }
                break;

            case AUDIO_ALBUMS_ID:
                qb.setTables("album_info");
                qb.appendWhere("_id=?");
                prependArgs.add(uri.getPathSegments().get(3));
                break;

            case AUDIO_ALBUMART_ID:
                qb.setTables("album_art");
                qb.appendWhere("album_id=?");
                prependArgs.add(uri.getPathSegments().get(3));
                break;

            case AUDIO_SEARCH_LEGACY:
                Log.w(TAG, "Legacy media search Uri used. Please update your code.");
                // fall through
            case AUDIO_SEARCH_FANCY:
            case AUDIO_SEARCH_BASIC:
                return doAudioSearch(db, qb, uri, projectionIn, selection,
                        combine(prependArgs, selectionArgs), sort, table, limit);

            case FILES_ID:
            case MTP_OBJECTS_ID:
                qb.appendWhere("_id=?");
                prependArgs.add(uri.getPathSegments().get(2));
                // fall through
            case FILES:
            case MTP_OBJECTS:
                qb.setTables("files");
                break;

            case MTP_OBJECT_REFERENCES:
                int handle = Integer.parseInt(uri.getPathSegments().get(2));
                return getObjectReferences(helper, db, handle);

            default:
                throw new IllegalStateException("Unknown URL: " + uri.toString());
        }

        // Log.v(TAG, "query = "+ qb.buildQuery(projectionIn, selection,
        //        combine(prependArgs, selectionArgs), groupBy, null, sort, limit));
        Cursor c = qb.query(db, projectionIn, selection,
                combine(prependArgs, selectionArgs), groupBy, null, sort, limit);

        if (c != null) {
            String nonotify = uri.getQueryParameter("nonotify");
            if (nonotify == null || !nonotify.equals("1")) {
                c.setNotificationUri(getContext().getContentResolver(), uri);
            }
        }

        return c;
    }

    private String[] combine(List<String> prepend, String[] userArgs) {
        int presize = prepend.size();
        if (presize == 0) {
            return userArgs;
        }

        int usersize = (userArgs != null) ? userArgs.length : 0;
        String [] combined = new String[presize + usersize];
        for (int i = 0; i < presize; i++) {
            combined[i] = prepend.get(i);
        }
        for (int i = 0; i < usersize; i++) {
            combined[presize + i] = userArgs[i];
        }
        return combined;
    }

    private Cursor doAudioSearch(SQLiteDatabase db, SQLiteQueryBuilder qb,
            Uri uri, String[] projectionIn, String selection,
            String[] selectionArgs, String sort, int mode,
            String limit) {

        String mSearchString = uri.getPath().endsWith("/") ? "" : uri.getLastPathSegment();
        mSearchString = mSearchString.replaceAll("  ", " ").trim().toLowerCase();

        String [] searchWords = mSearchString.length() > 0 ?
                mSearchString.split(" ") : new String[0];
        String [] wildcardWords = new String[searchWords.length];
        int len = searchWords.length;
        for (int i = 0; i < len; i++) {
            // Because we match on individual words here, we need to remove words
            // like 'a' and 'the' that aren't part of the keys.
            String key = MediaStore.Audio.keyFor(searchWords[i]);
            key = key.replace("\\", "\\\\");
            key = key.replace("%", "\\%");
            key = key.replace("_", "\\_");
            wildcardWords[i] =
                (searchWords[i].equals("a") || searchWords[i].equals("an") ||
                        searchWords[i].equals("the")) ? "%" : "%" + key + "%";
        }

        String where = "";
        for (int i = 0; i < searchWords.length; i++) {
            if (i == 0) {
                where = "match LIKE ? ESCAPE '\\'";
            } else {
                where += " AND match LIKE ? ESCAPE '\\'";
            }
        }

        qb.setTables("search");
        String [] cols;
        if (mode == AUDIO_SEARCH_FANCY) {
            cols = mSearchColsFancy;
        } else if (mode == AUDIO_SEARCH_BASIC) {
            cols = mSearchColsBasic;
        } else {
            cols = mSearchColsLegacy;
        }
        return qb.query(db, cols, where, wildcardWords, null, null, null, limit);
    }

    @Override
    public String getType(Uri url)
    {
        switch (URI_MATCHER.match(url)) {
            case IMAGES_MEDIA_ID:
            case AUDIO_MEDIA_ID:
            case AUDIO_PLAYLISTS_ID_MEMBERS_ID:
            case VIDEO_MEDIA_ID:
            case FILES_ID:
                Cursor c = null;
                try {
                    c = query(url, MIME_TYPE_PROJECTION, null, null, null);
                    if (c != null && c.getCount() == 1) {
                        c.moveToFirst();
                        String mimeType = c.getString(1);
                        c.deactivate();
                        return mimeType;
                    }
                } finally {
                    IoUtils.closeQuietly(c);
                }
                break;

            case IMAGES_MEDIA:
            case IMAGES_THUMBNAILS:
                return Images.Media.CONTENT_TYPE;
            case AUDIO_ALBUMART_ID:
            case IMAGES_THUMBNAILS_ID:
                return "image/jpeg";

            case AUDIO_MEDIA:
            case AUDIO_GENRES_ID_MEMBERS:
            case AUDIO_PLAYLISTS_ID_MEMBERS:
                return Audio.Media.CONTENT_TYPE;

            case AUDIO_GENRES:
            case AUDIO_MEDIA_ID_GENRES:
                return Audio.Genres.CONTENT_TYPE;
            case AUDIO_GENRES_ID:
            case AUDIO_MEDIA_ID_GENRES_ID:
                return Audio.Genres.ENTRY_CONTENT_TYPE;
            case AUDIO_PLAYLISTS:
            case AUDIO_MEDIA_ID_PLAYLISTS:
                return Audio.Playlists.CONTENT_TYPE;
            case AUDIO_PLAYLISTS_ID:
            case AUDIO_MEDIA_ID_PLAYLISTS_ID:
                return Audio.Playlists.ENTRY_CONTENT_TYPE;

            case VIDEO_MEDIA:
                return Video.Media.CONTENT_TYPE;
        }
        throw new IllegalStateException("Unknown URL : " + url);
    }

    /**
     * Ensures there is a file in the _data column of values, if one isn't
     * present a new filename is generated. The file itself is not created.
     *
     * @param initialValues the values passed to insert by the caller
     * @return the new values
     */
    private ContentValues ensureFile(boolean internal, ContentValues initialValues,
            String preferredExtension, String directoryName) {
        ContentValues values;
        String file = initialValues.getAsString(MediaStore.MediaColumns.DATA);
        if (TextUtils.isEmpty(file)) {
            file = generateFileName(internal, preferredExtension, directoryName);
            values = new ContentValues(initialValues);
            values.put(MediaStore.MediaColumns.DATA, file);
        } else {
            values = initialValues;
        }

        // we used to create the file here, but now defer this until openFile() is called
        return values;
    }

    private void sendObjectAdded(long objectHandle) {
        synchronized (mMtpServiceConnection) {
            if (mMtpService != null) {
                try {
                    mMtpService.sendObjectAdded((int)objectHandle);
                } catch (RemoteException e) {
                    Log.e(TAG, "RemoteException in sendObjectAdded", e);
                    mMtpService = null;
                }
            }
        }
    }

    private void sendObjectRemoved(long objectHandle) {
        synchronized (mMtpServiceConnection) {
            if (mMtpService != null) {
                try {
                    mMtpService.sendObjectRemoved((int)objectHandle);
                } catch (RemoteException e) {
                    Log.e(TAG, "RemoteException in sendObjectRemoved", e);
                    mMtpService = null;
                }
            }
        }
    }

    @Override
    public int bulkInsert(Uri uri, ContentValues values[]) {
        int match = URI_MATCHER.match(uri);
        if (match == VOLUMES) {
            return super.bulkInsert(uri, values);
        }
        DatabaseHelper helper = getDatabaseForUri(uri);
        if (helper == null) {
            throw new UnsupportedOperationException(
                    "Unknown URI: " + uri);
        }
        SQLiteDatabase db = helper.getWritableDatabase();
        if (db == null) {
            throw new IllegalStateException("Couldn't open database for " + uri);
        }

        if (match == AUDIO_PLAYLISTS_ID || match == AUDIO_PLAYLISTS_ID_MEMBERS) {
            return playlistBulkInsert(db, uri, values);
        } else if (match == MTP_OBJECT_REFERENCES) {
            int handle = Integer.parseInt(uri.getPathSegments().get(2));
            return setObjectReferences(helper, db, handle, values);
        }


        db.beginTransaction();
        ArrayList<Long> notifyRowIds = new ArrayList<Long>();
        int numInserted = 0;
        try {
            int len = values.length;
            for (int i = 0; i < len; i++) {
                if (values[i] != null) {
                    insertInternal(uri, match, values[i], notifyRowIds);
                }
            }
            numInserted = len;
            db.setTransactionSuccessful();
        } finally {
            db.endTransaction();
        }

        // Notify MTP (outside of successful transaction)
        if (uri != null) {
            if (uri.toString().startsWith("content://media/external/")) {
                notifyMtp(notifyRowIds);
            }
        }

        getContext().getContentResolver().notifyChange(uri, null);
        return numInserted;
    }

    @Override
    public Uri insert(Uri uri, ContentValues initialValues) {
        int match = URI_MATCHER.match(uri);

        ArrayList<Long> notifyRowIds = new ArrayList<Long>();
        Uri newUri = insertInternal(uri, match, initialValues, notifyRowIds);
        if (uri != null) {
            if (uri.toString().startsWith("content://media/external/")) {
                notifyMtp(notifyRowIds);
            }
        }

        // do not signal notification for MTP objects.
        // we will signal instead after file transfer is successful.
        if (newUri != null && match != MTP_OBJECTS) {
            getContext().getContentResolver().notifyChange(uri, null);
        }
        return newUri;
    }

    private void notifyMtp(ArrayList<Long> rowIds) {
        int size = rowIds.size();
        for (int i = 0; i < size; i++) {
            sendObjectAdded(rowIds.get(i).longValue());
        }
    }

    private int playlistBulkInsert(SQLiteDatabase db, Uri uri, ContentValues values[]) {
        DatabaseUtils.InsertHelper helper =
            new DatabaseUtils.InsertHelper(db, "audio_playlists_map");
        int audioidcolidx = helper.getColumnIndex(MediaStore.Audio.Playlists.Members.AUDIO_ID);
        int playlistididx = helper.getColumnIndex(Audio.Playlists.Members.PLAYLIST_ID);
        int playorderidx = helper.getColumnIndex(MediaStore.Audio.Playlists.Members.PLAY_ORDER);
        long playlistId = Long.parseLong(uri.getPathSegments().get(3));

        db.beginTransaction();
        int numInserted = 0;
        try {
            int len = values.length;
            for (int i = 0; i < len; i++) {
                helper.prepareForInsert();
                // getting the raw Object and converting it long ourselves saves
                // an allocation (the alternative is ContentValues.getAsLong, which
                // returns a Long object)
                long audioid = ((Number) values[i].get(
                        MediaStore.Audio.Playlists.Members.AUDIO_ID)).longValue();
                helper.bind(audioidcolidx, audioid);
                helper.bind(playlistididx, playlistId);
                // convert to int ourselves to save an allocation.
                int playorder = ((Number) values[i].get(
                        MediaStore.Audio.Playlists.Members.PLAY_ORDER)).intValue();
                helper.bind(playorderidx, playorder);
                helper.execute();
            }
            numInserted = len;
            db.setTransactionSuccessful();
        } finally {
            db.endTransaction();
            helper.close();
        }
        getContext().getContentResolver().notifyChange(uri, null);
        return numInserted;
    }

    private long insertDirectory(DatabaseHelper helper, SQLiteDatabase db, String path) {
        if (LOCAL_LOGV) Log.v(TAG, "inserting directory " + path);
        ContentValues values = new ContentValues();
        values.put(FileColumns.FORMAT, MtpConstants.FORMAT_ASSOCIATION);
        values.put(FileColumns.DATA, path);
        values.put(FileColumns.PARENT, getParent(helper, db, path));
        values.put(FileColumns.STORAGE_ID, getStorageId(path));
        File file = new File(path);
        if (file.exists()) {
            values.put(FileColumns.DATE_MODIFIED, file.lastModified() / 1000);
        }
        helper.mNumInserts++;
        long rowId = db.insert("files", FileColumns.DATE_MODIFIED, values);
        sendObjectAdded(rowId);
        return rowId;
    }

    private long getParent(DatabaseHelper helper, SQLiteDatabase db, String path) {
        int lastSlash = path.lastIndexOf('/');
        if (lastSlash > 0) {
            String parentPath = path.substring(0, lastSlash);
            for (int i = 0; i < mExternalStoragePaths.length; i++) {
                if (parentPath.equals(mExternalStoragePaths[i])) {
                    return 0;
                }
            }
            Long cid = mDirectoryCache.get(parentPath);
            if (cid != null) {
                if (LOCAL_LOGV) Log.v(TAG, "Returning cached entry for " + parentPath);
                return cid;
            }

            String selection = MediaStore.MediaColumns.DATA + "=?";
            String [] selargs = { parentPath };
            helper.mNumQueries++;
            Cursor c = db.query("files", sIdOnlyColumn, selection, selargs, null, null, null);
            try {
                long id;
                if (c == null || c.getCount() == 0) {
                    // parent isn't in the database - so add it
                    id = insertDirectory(helper, db, parentPath);
                    if (LOCAL_LOGV) Log.v(TAG, "Inserted " + parentPath);
                } else {
                    if (c.getCount() > 1) {
                        Log.e(TAG, "more than one match for " + parentPath);
                    }
                    c.moveToFirst();
                    id = c.getLong(0);
                    if (LOCAL_LOGV) Log.v(TAG, "Queried " + parentPath);
                }
                mDirectoryCache.put(parentPath, id);
                return id;
            } finally {
                IoUtils.closeQuietly(c);
            }
        } else {
            return 0;
        }
    }

    private int getStorageId(String path) {
        final StorageManager storage = getContext().getSystemService(StorageManager.class);
        final StorageVolume vol = storage.getStorageVolume(new File(path));
        if (vol != null) {
            return vol.getStorageId();
        } else {
            Log.w(TAG, "Missing volume for " + path + "; assuming invalid");
            return StorageVolume.STORAGE_ID_INVALID;
        }
    }

    private long insertFile(DatabaseHelper helper, Uri uri, ContentValues initialValues, int mediaType,
                            boolean notify, ArrayList<Long> notifyRowIds) {
        SQLiteDatabase db = helper.getWritableDatabase();
        ContentValues values = null;

        switch (mediaType) {
            case FileColumns.MEDIA_TYPE_IMAGE: {
                values = ensureFile(helper.mInternal, initialValues, ".jpg", "Pictures");

                values.put(MediaStore.MediaColumns.DATE_ADDED, System.currentTimeMillis() / 1000);
                String data = values.getAsString(MediaColumns.DATA);
                if (! values.containsKey(MediaColumns.DISPLAY_NAME)) {
                    computeDisplayName(data, values);
                }
                computeTakenTime(values);
                break;
            }

            case FileColumns.MEDIA_TYPE_AUDIO: {
                // SQLite Views are read-only, so we need to deconstruct this
                // insert and do inserts into the underlying tables.
                // If doing this here turns out to be a performance bottleneck,
                // consider moving this to native code and using triggers on
                // the view.
                values = new ContentValues(initialValues);

                String albumartist = values.getAsString(MediaStore.Audio.Media.ALBUM_ARTIST);
                String compilation = values.getAsString(MediaStore.Audio.Media.COMPILATION);
                values.remove(MediaStore.Audio.Media.COMPILATION);

                // Insert the artist into the artist table and remove it from
                // the input values
                Object so = values.get("artist");
                String s = (so == null ? "" : so.toString());
                values.remove("artist");
                long artistRowId;
                HashMap<String, Long> artistCache = helper.mArtistCache;
                String path = values.getAsString(MediaStore.MediaColumns.DATA);
                synchronized(artistCache) {
                    Long temp = artistCache.get(s);
                    if (temp == null) {
                        artistRowId = getKeyIdForName(helper, db,
                                "artists", "artist_key", "artist",
                                s, s, path, 0, null, artistCache, uri);
                    } else {
                        artistRowId = temp.longValue();
                    }
                }
                String artist = s;

                // Do the same for the album field
                so = values.get("album");
                s = (so == null ? "" : so.toString());
                values.remove("album");
                long albumRowId;
                HashMap<String, Long> albumCache = helper.mAlbumCache;
                synchronized(albumCache) {
                    int albumhash = 0;
                    if (albumartist != null) {
                        albumhash = albumartist.hashCode();
                    } else if (compilation != null && compilation.equals("1")) {
                        // nothing to do, hash already set
                    } else {
                        albumhash = path.substring(0, path.lastIndexOf('/')).hashCode();
                    }
                    String cacheName = s + albumhash;
                    Long temp = albumCache.get(cacheName);
                    if (temp == null) {
                        albumRowId = getKeyIdForName(helper, db,
                                "albums", "album_key", "album",
                                s, cacheName, path, albumhash, artist, albumCache, uri);
                    } else {
                        albumRowId = temp;
                    }
                }

                values.put("artist_id", Integer.toString((int)artistRowId));
                values.put("album_id", Integer.toString((int)albumRowId));
                so = values.getAsString("title");
                s = (so == null ? "" : so.toString());
                values.put("title_key", MediaStore.Audio.keyFor(s));
                // do a final trim of the title, in case it started with the special
                // "sort first" character (ascii \001)
                values.remove("title");
                values.put("title", s.trim());

                computeDisplayName(values.getAsString(MediaStore.MediaColumns.DATA), values);
                break;
            }

            case FileColumns.MEDIA_TYPE_VIDEO: {
                values = ensureFile(helper.mInternal, initialValues, ".3gp", "video");
                String data = values.getAsString(MediaStore.MediaColumns.DATA);
                computeDisplayName(data, values);
                computeTakenTime(values);
                break;
            }
        }

        if (values == null) {
            values = new ContentValues(initialValues);
        }
        // compute bucket_id and bucket_display_name for all files
        String path = values.getAsString(MediaStore.MediaColumns.DATA);
        if (path != null) {
            computeBucketValues(path, values);
        }
        values.put(MediaStore.MediaColumns.DATE_ADDED, System.currentTimeMillis() / 1000);

        long rowId = 0;
        Integer i = values.getAsInteger(
                MediaStore.MediaColumns.MEDIA_SCANNER_NEW_OBJECT_ID);
        if (i != null) {
            rowId = i.intValue();
            values = new ContentValues(values);
            values.remove(MediaStore.MediaColumns.MEDIA_SCANNER_NEW_OBJECT_ID);
        }

        String title = values.getAsString(MediaStore.MediaColumns.TITLE);
        if (title == null && path != null) {
            title = MediaFile.getFileTitle(path);
        }
        values.put(FileColumns.TITLE, title);

        String mimeType = values.getAsString(MediaStore.MediaColumns.MIME_TYPE);
        Integer formatObject = values.getAsInteger(FileColumns.FORMAT);
        int format = (formatObject == null ? 0 : formatObject.intValue());
        if (format == 0) {
            if (TextUtils.isEmpty(path)) {
                // special case device created playlists
                if (mediaType == FileColumns.MEDIA_TYPE_PLAYLIST) {
                    values.put(FileColumns.FORMAT, MtpConstants.FORMAT_ABSTRACT_AV_PLAYLIST);
                    // create a file path for the benefit of MTP
                    path = mExternalStoragePaths[0]
                            + "/Playlists/" + values.getAsString(Audio.Playlists.NAME);
                    values.put(MediaStore.MediaColumns.DATA, path);
                    values.put(FileColumns.PARENT, getParent(helper, db, path));
                } else {
                    Log.e(TAG, "path is empty in insertFile()");
                }
            } else {
                format = MediaFile.getFormatCode(path, mimeType);
            }
        }
        if (format != 0) {
            values.put(FileColumns.FORMAT, format);
            if (mimeType == null) {
                mimeType = MediaFile.getMimeTypeForFormatCode(format);
            }
        }

        if (mimeType == null && path != null) {
            mimeType = MediaFile.getMimeTypeForFile(path);
        }
        if (mimeType != null) {
            values.put(FileColumns.MIME_TYPE, mimeType);

            if (mediaType == FileColumns.MEDIA_TYPE_NONE && !MediaScanner.isNoMediaPath(path)) {
                int fileType = MediaFile.getFileTypeForMimeType(mimeType);
                if (MediaFile.isAudioFileType(fileType)) {
                    mediaType = FileColumns.MEDIA_TYPE_AUDIO;
                } else if (MediaFile.isVideoFileType(fileType)) {
                    mediaType = FileColumns.MEDIA_TYPE_VIDEO;
                } else if (MediaFile.isImageFileType(fileType)) {
                    mediaType = FileColumns.MEDIA_TYPE_IMAGE;
                } else if (MediaFile.isPlayListFileType(fileType)) {
                    mediaType = FileColumns.MEDIA_TYPE_PLAYLIST;
                }
            }
        }
        values.put(FileColumns.MEDIA_TYPE, mediaType);

        if (rowId == 0) {
            if (mediaType == FileColumns.MEDIA_TYPE_PLAYLIST) {
                String name = values.getAsString(Audio.Playlists.NAME);
                if (name == null && path == null) {
                    // MediaScanner will compute the name from the path if we have one
                    throw new IllegalArgumentException(
                            "no name was provided when inserting abstract playlist");
                }
            } else {
                if (path == null) {
                    // path might be null for playlists created on the device
                    // or transfered via MTP
                    throw new IllegalArgumentException(
                            "no path was provided when inserting new file");
                }
            }

            // make sure modification date and size are set
            if (path != null) {
                File file = new File(path);
                if (file.exists()) {
                    values.put(FileColumns.DATE_MODIFIED, file.lastModified() / 1000);
                    if (!values.containsKey(FileColumns.SIZE)) {
                        values.put(FileColumns.SIZE, file.length());
                    }
                    // make sure date taken time is set
                    if (mediaType == FileColumns.MEDIA_TYPE_IMAGE
                            || mediaType == FileColumns.MEDIA_TYPE_VIDEO) {
                        computeTakenTime(values);
                    }
                }
            }

            Long parent = values.getAsLong(FileColumns.PARENT);
            if (parent == null) {
                if (path != null) {
                    long parentId = getParent(helper, db, path);
                    values.put(FileColumns.PARENT, parentId);
                }
            }
            Integer storage = values.getAsInteger(FileColumns.STORAGE_ID);
            if (storage == null) {
                int storageId = getStorageId(path);
                values.put(FileColumns.STORAGE_ID, storageId);
            }

            helper.mNumInserts++;
            rowId = db.insert("files", FileColumns.DATE_MODIFIED, values);
            if (LOCAL_LOGV) Log.v(TAG, "insertFile: values=" + values + " returned: " + rowId);

            if (rowId != -1 && notify) {
                notifyRowIds.add(rowId);
            }
        } else {
            helper.mNumUpdates++;
            db.update("files", values, FileColumns._ID + "=?",
                    new String[] { Long.toString(rowId) });
        }
        if (format == MtpConstants.FORMAT_ASSOCIATION) {
            mDirectoryCache.put(path, rowId);
        }

        return rowId;
    }

    private Cursor getObjectReferences(DatabaseHelper helper, SQLiteDatabase db, int handle) {
        helper.mNumQueries++;
        Cursor c = db.query("files", sMediaTableColumns, "_id=?",
                new String[] {  Integer.toString(handle) },
                null, null, null);
        try {
            if (c != null && c.moveToNext()) {
                long playlistId = c.getLong(0);
                int mediaType = c.getInt(1);
                if (mediaType != FileColumns.MEDIA_TYPE_PLAYLIST) {
                    // we only support object references for playlist objects
                    return null;
                }
                helper.mNumQueries++;
                return db.rawQuery(OBJECT_REFERENCES_QUERY,
                        new String[] { Long.toString(playlistId) } );
            }
        } finally {
            IoUtils.closeQuietly(c);
        }
        return null;
    }

    private int setObjectReferences(DatabaseHelper helper, SQLiteDatabase db,
            int handle, ContentValues values[]) {
        // first look up the media table and media ID for the object
        long playlistId = 0;
        helper.mNumQueries++;
        Cursor c = db.query("files", sMediaTableColumns, "_id=?",
                new String[] {  Integer.toString(handle) },
                null, null, null);
        try {
            if (c != null && c.moveToNext()) {
                int mediaType = c.getInt(1);
                if (mediaType != FileColumns.MEDIA_TYPE_PLAYLIST) {
                    // we only support object references for playlist objects
                    return 0;
                }
                playlistId = c.getLong(0);
            }
        } finally {
            IoUtils.closeQuietly(c);
        }
        if (playlistId == 0) {
            return 0;
        }

        // next delete any existing entries
        helper.mNumDeletes++;
        db.delete("audio_playlists_map", "playlist_id=?",
                new String[] { Long.toString(playlistId) });

        // finally add the new entries
        int count = values.length;
        int added = 0;
        ContentValues[] valuesList = new ContentValues[count];
        for (int i = 0; i < count; i++) {
            // convert object ID to audio ID
            long audioId = 0;
            long objectId = values[i].getAsLong(MediaStore.MediaColumns._ID);
            helper.mNumQueries++;
            c = db.query("files", sMediaTableColumns, "_id=?",
                    new String[] {  Long.toString(objectId) },
                    null, null, null);
            try {
                if (c != null && c.moveToNext()) {
                    int mediaType = c.getInt(1);
                    if (mediaType != FileColumns.MEDIA_TYPE_AUDIO) {
                        // we only allow audio files in playlists, so skip
                        continue;
                    }
                    audioId = c.getLong(0);
                }
            } finally {
                IoUtils.closeQuietly(c);
            }
            if (audioId != 0) {
                ContentValues v = new ContentValues();
                v.put(MediaStore.Audio.Playlists.Members.PLAYLIST_ID, playlistId);
                v.put(MediaStore.Audio.Playlists.Members.AUDIO_ID, audioId);
                v.put(MediaStore.Audio.Playlists.Members.PLAY_ORDER, added);
                valuesList[added++] = v;
            }
        }
        if (added < count) {
            // we weren't able to find everything on the list, so lets resize the array
            // and pass what we have.
            ContentValues[] newValues = new ContentValues[added];
            System.arraycopy(valuesList, 0, newValues, 0, added);
            valuesList = newValues;
        }
        return playlistBulkInsert(db,
                Audio.Playlists.Members.getContentUri(EXTERNAL_VOLUME, playlistId),
                valuesList);
    }

    private static final String[] GENRE_LOOKUP_PROJECTION = new String[] {
            Audio.Genres._ID, // 0
            Audio.Genres.NAME, // 1
    };

    private void updateGenre(long rowId, String genre) {
        Uri uri = null;
        Cursor cursor = null;
        Uri genresUri = MediaStore.Audio.Genres.getContentUri("external");
        try {
            // see if the genre already exists
            cursor = query(genresUri, GENRE_LOOKUP_PROJECTION, MediaStore.Audio.Genres.NAME + "=?",
                            new String[] { genre }, null);
            if (cursor == null || cursor.getCount() == 0) {
                // genre does not exist, so create the genre in the genre table
                ContentValues values = new ContentValues();
                values.put(MediaStore.Audio.Genres.NAME, genre);
                uri = insert(genresUri, values);
            } else {
                // genre already exists, so compute its Uri
                cursor.moveToNext();
                uri = ContentUris.withAppendedId(genresUri, cursor.getLong(0));
            }
            if (uri != null) {
                uri = Uri.withAppendedPath(uri, MediaStore.Audio.Genres.Members.CONTENT_DIRECTORY);
            }
        } finally {
            IoUtils.closeQuietly(cursor);
        }

        if (uri != null) {
            // add entry to audio_genre_map
            ContentValues values = new ContentValues();
            values.put(MediaStore.Audio.Genres.Members.AUDIO_ID, Long.valueOf(rowId));
            insert(uri, values);
        }
    }

    private Uri insertInternal(Uri uri, int match, ContentValues initialValues,
                               ArrayList<Long> notifyRowIds) {
        final String volumeName = getVolumeName(uri);

        long rowId;

        if (LOCAL_LOGV) Log.v(TAG, "insertInternal: "+uri+", initValues="+initialValues);
        // handle MEDIA_SCANNER before calling getDatabaseForUri()
        if (match == MEDIA_SCANNER) {
            mMediaScannerVolume = initialValues.getAsString(MediaStore.MEDIA_SCANNER_VOLUME);
            DatabaseHelper database = getDatabaseForUri(
                    Uri.parse("content://media/" + mMediaScannerVolume + "/audio"));
            if (database == null) {
                Log.w(TAG, "no database for scanned volume " + mMediaScannerVolume);
            } else {
                database.mScanStartTime = SystemClock.currentTimeMicro();
            }
            return MediaStore.getMediaScannerUri();
        }

        String genre = null;
        String path = null;
        if (initialValues != null) {
            genre = initialValues.getAsString(Audio.AudioColumns.GENRE);
            initialValues.remove(Audio.AudioColumns.GENRE);
            path = initialValues.getAsString(MediaStore.MediaColumns.DATA);
        }


        Uri newUri = null;
        DatabaseHelper helper = getDatabaseForUri(uri);
        if (helper == null && match != VOLUMES && match != MTP_CONNECTED) {
            throw new UnsupportedOperationException(
                    "Unknown URI: " + uri);
        }

        SQLiteDatabase db = ((match == VOLUMES || match == MTP_CONNECTED) ? null
                : helper.getWritableDatabase());

        switch (match) {
            case IMAGES_MEDIA: {
                rowId = insertFile(helper, uri, initialValues,
                        FileColumns.MEDIA_TYPE_IMAGE, true, notifyRowIds);
                if (rowId > 0) {
                    MediaDocumentsProvider.onMediaStoreInsert(
                            getContext(), volumeName, FileColumns.MEDIA_TYPE_IMAGE, rowId);
                    newUri = ContentUris.withAppendedId(
                            Images.Media.getContentUri(volumeName), rowId);
                }
                break;
            }

            // This will be triggered by requestMediaThumbnail (see getThumbnailUri)
            case IMAGES_THUMBNAILS: {
                ContentValues values = ensureFile(helper.mInternal, initialValues, ".jpg",
                        "DCIM/.thumbnails");
                helper.mNumInserts++;
                rowId = db.insert("thumbnails", "name", values);
                if (rowId > 0) {
                    newUri = ContentUris.withAppendedId(Images.Thumbnails.
                            getContentUri(volumeName), rowId);
                }
                break;
            }

            // This is currently only used by MICRO_KIND video thumbnail (see getThumbnailUri)
            case VIDEO_THUMBNAILS: {
                ContentValues values = ensureFile(helper.mInternal, initialValues, ".jpg",
                        "DCIM/.thumbnails");
                helper.mNumInserts++;
                rowId = db.insert("videothumbnails", "name", values);
                if (rowId > 0) {
                    newUri = ContentUris.withAppendedId(Video.Thumbnails.
                            getContentUri(volumeName), rowId);
                }
                break;
            }

            case AUDIO_MEDIA: {
                rowId = insertFile(helper, uri, initialValues,
                        FileColumns.MEDIA_TYPE_AUDIO, true, notifyRowIds);
                if (rowId > 0) {
                    MediaDocumentsProvider.onMediaStoreInsert(
                            getContext(), volumeName, FileColumns.MEDIA_TYPE_AUDIO, rowId);
                    newUri = ContentUris.withAppendedId(
                            Audio.Media.getContentUri(volumeName), rowId);
                    if (genre != null) {
                        updateGenre(rowId, genre);
                    }
                }
                break;
            }

            case AUDIO_MEDIA_ID_GENRES: {
                Long audioId = Long.parseLong(uri.getPathSegments().get(2));
                ContentValues values = new ContentValues(initialValues);
                values.put(Audio.Genres.Members.AUDIO_ID, audioId);
                helper.mNumInserts++;
                rowId = db.insert("audio_genres_map", "genre_id", values);
                if (rowId > 0) {
                    newUri = ContentUris.withAppendedId(uri, rowId);
                }
                break;
            }

            case AUDIO_MEDIA_ID_PLAYLISTS: {
                Long audioId = Long.parseLong(uri.getPathSegments().get(2));
                ContentValues values = new ContentValues(initialValues);
                values.put(Audio.Playlists.Members.AUDIO_ID, audioId);
                helper.mNumInserts++;
                rowId = db.insert("audio_playlists_map", "playlist_id",
                        values);
                if (rowId > 0) {
                    newUri = ContentUris.withAppendedId(uri, rowId);
                }
                break;
            }

            case AUDIO_GENRES: {
                helper.mNumInserts++;
                rowId = db.insert("audio_genres", "audio_id", initialValues);
                if (rowId > 0) {
                    newUri = ContentUris.withAppendedId(
                            Audio.Genres.getContentUri(volumeName), rowId);
                }
                break;
            }

            case AUDIO_GENRES_ID_MEMBERS: {
                Long genreId = Long.parseLong(uri.getPathSegments().get(3));
                ContentValues values = new ContentValues(initialValues);
                values.put(Audio.Genres.Members.GENRE_ID, genreId);
                helper.mNumInserts++;
                rowId = db.insert("audio_genres_map", "genre_id", values);
                if (rowId > 0) {
                    newUri = ContentUris.withAppendedId(uri, rowId);
                }
                break;
            }

            case AUDIO_PLAYLISTS: {
                ContentValues values = new ContentValues(initialValues);
                values.put(MediaStore.Audio.Playlists.DATE_ADDED, System.currentTimeMillis() / 1000);
                rowId = insertFile(helper, uri, values,
                        FileColumns.MEDIA_TYPE_PLAYLIST, true, notifyRowIds);
                if (rowId > 0) {
                    newUri = ContentUris.withAppendedId(
                            Audio.Playlists.getContentUri(volumeName), rowId);
                }
                break;
            }

            case AUDIO_PLAYLISTS_ID:
            case AUDIO_PLAYLISTS_ID_MEMBERS: {
                Long playlistId = Long.parseLong(uri.getPathSegments().get(3));
                ContentValues values = new ContentValues(initialValues);
                values.put(Audio.Playlists.Members.PLAYLIST_ID, playlistId);
                helper.mNumInserts++;
                rowId = db.insert("audio_playlists_map", "playlist_id", values);
                if (rowId > 0) {
                    newUri = ContentUris.withAppendedId(uri, rowId);
                }
                break;
            }

            case VIDEO_MEDIA: {
                rowId = insertFile(helper, uri, initialValues,
                        FileColumns.MEDIA_TYPE_VIDEO, true, notifyRowIds);
                if (rowId > 0) {
                    MediaDocumentsProvider.onMediaStoreInsert(
                            getContext(), volumeName, FileColumns.MEDIA_TYPE_VIDEO, rowId);
                    newUri = ContentUris.withAppendedId(
                            Video.Media.getContentUri(volumeName), rowId);
                }
                break;
            }

            case AUDIO_ALBUMART: {
                if (helper.mInternal) {
                    throw new UnsupportedOperationException("no internal album art allowed");
                }
                ContentValues values = null;
                try {
                    values = ensureFile(false, initialValues, "", ALBUM_THUMB_FOLDER);
                } catch (IllegalStateException ex) {
                    // probably no more room to store albumthumbs
                    values = initialValues;
                }
                helper.mNumInserts++;
                rowId = db.insert("album_art", MediaStore.MediaColumns.DATA, values);
                if (rowId > 0) {
                    newUri = ContentUris.withAppendedId(uri, rowId);
                }
                break;
            }

            case VOLUMES:
            {
                String name = initialValues.getAsString("name");
                Uri attachedVolume = attachVolume(name);
                if (mMediaScannerVolume != null && mMediaScannerVolume.equals(name)) {
                    DatabaseHelper dbhelper = getDatabaseForUri(attachedVolume);
                    if (dbhelper == null) {
                        Log.e(TAG, "no database for attached volume " + attachedVolume);
                    } else {
                        dbhelper.mScanStartTime = SystemClock.currentTimeMicro();
                    }
                }
                return attachedVolume;
            }

            case MTP_CONNECTED:
                synchronized (mMtpServiceConnection) {
                    if (mMtpService == null) {
                        Context context = getContext();
                        // MTP is connected, so grab a connection to MtpService
                        context.bindService(new Intent(context, MtpService.class),
                                mMtpServiceConnection, Context.BIND_AUTO_CREATE);
                    }
                }
                break;

            case FILES:
                rowId = insertFile(helper, uri, initialValues,
                        FileColumns.MEDIA_TYPE_NONE, true, notifyRowIds);
                if (rowId > 0) {
                    newUri = Files.getContentUri(volumeName, rowId);
                }
                break;

            case MTP_OBJECTS:
                // We don't send a notification if the insert originated from MTP
                rowId = insertFile(helper, uri, initialValues,
                        FileColumns.MEDIA_TYPE_NONE, false, notifyRowIds);
                if (rowId > 0) {
                    newUri = Files.getMtpObjectsUri(volumeName, rowId);
                }
                break;

            default:
                throw new UnsupportedOperationException("Invalid URI " + uri);
        }

        if (path != null && path.toLowerCase(Locale.US).endsWith("/.nomedia")) {
            // need to set the media_type of all the files below this folder to 0
            processNewNoMediaPath(helper, db, path);
        }
        return newUri;
    }

    /*
     * Sets the media type of all files below the newly added .nomedia file or
     * hidden folder to 0, so the entries no longer appear in e.g. the audio and
     * images views.
     *
     * @param path The path to the new .nomedia file or hidden directory
     */
    private void processNewNoMediaPath(final DatabaseHelper helper, final SQLiteDatabase db,
            final String path) {
        final File nomedia = new File(path);
        if (nomedia.exists()) {
            hidePath(helper, db, path);
        } else {
            // File doesn't exist. Try again in a little while.
            // XXX there's probably a better way of doing this
            new Thread(new Runnable() {
                @Override
                public void run() {
                    SystemClock.sleep(2000);
                    if (nomedia.exists()) {
                        hidePath(helper, db, path);
                    } else {
                        Log.w(TAG, "does not exist: " + path, new Exception());
                    }
                }}).start();
        }
    }

    private void hidePath(DatabaseHelper helper, SQLiteDatabase db, String path) {
        // a new nomedia path was added, so clear the media paths
        MediaScanner.clearMediaPathCache(true /* media */, false /* nomedia */);
        File nomedia = new File(path);
        String hiddenroot = nomedia.isDirectory() ? path : nomedia.getParent();
        ContentValues mediatype = new ContentValues();
        mediatype.put("media_type", 0);
        int numrows = db.update("files", mediatype,
                "_data >= ? AND _data < ?",
                new String[] { hiddenroot  + "/", hiddenroot + "0"});
        helper.mNumUpdates += numrows;
        ContentResolver res = getContext().getContentResolver();
        res.notifyChange(Uri.parse("content://media/"), null);
    }

    /*
     * Rescan files for missing metadata and set their type accordingly.
     * There is code for detecting the removal of a nomedia file or renaming of
     * a directory from hidden to non-hidden in the MediaScanner and MtpDatabase,
     * both of which call here.
     */
    private void processRemovedNoMediaPath(final String path) {
        // a nomedia path was removed, so clear the nomedia paths
        MediaScanner.clearMediaPathCache(false /* media */, true /* nomedia */);
        final DatabaseHelper helper;
        if (path.startsWith(mExternalStoragePaths[0])) {
            helper = getDatabaseForUri(MediaStore.Audio.Media.EXTERNAL_CONTENT_URI);
        } else {
            helper = getDatabaseForUri(MediaStore.Audio.Media.INTERNAL_CONTENT_URI);
        }
        SQLiteDatabase db = helper.getWritableDatabase();
        new ScannerClient(getContext(), db, path);
    }

    private static final class ScannerClient implements MediaScannerConnectionClient {
        String mPath = null;
        MediaScannerConnection mScannerConnection;
        SQLiteDatabase mDb;

        public ScannerClient(Context context, SQLiteDatabase db, String path) {
            mDb = db;
            mPath = path;
            mScannerConnection = new MediaScannerConnection(context, this);
            mScannerConnection.connect();
        }

        @Override
        public void onMediaScannerConnected() {
            Cursor c = mDb.query("files", openFileColumns,
                    "_data >= ? AND _data < ?",
                    new String[] { mPath + "/", mPath + "0"},
                    null, null, null);
            try  {
                while (c.moveToNext()) {
                    String d = c.getString(0);
                    File f = new File(d);
                    if (f.isFile()) {
                        mScannerConnection.scanFile(d, null);
                    }
                }
                mScannerConnection.disconnect();
            } finally {
                IoUtils.closeQuietly(c);
            }
        }

        @Override
        public void onScanCompleted(String path, Uri uri) {
        }
    }

    @Override
    public ContentProviderResult[] applyBatch(ArrayList<ContentProviderOperation> operations)
                throws OperationApplicationException {

        // The operations array provides no overall information about the URI(s) being operated
        // on, so begin a transaction for ALL of the databases.
        DatabaseHelper ihelper = getDatabaseForUri(MediaStore.Audio.Media.INTERNAL_CONTENT_URI);
        DatabaseHelper ehelper = getDatabaseForUri(MediaStore.Audio.Media.EXTERNAL_CONTENT_URI);
        SQLiteDatabase idb = ihelper.getWritableDatabase();
        idb.beginTransaction();
        SQLiteDatabase edb = null;
        if (ehelper != null) {
            edb = ehelper.getWritableDatabase();
            edb.beginTransaction();
        }
        try {
            ContentProviderResult[] result = super.applyBatch(operations);
            idb.setTransactionSuccessful();
            if (edb != null) {
                edb.setTransactionSuccessful();
            }
            // Rather than sending targeted change notifications for every Uri
            // affected by the batch operation, just invalidate the entire internal
            // and external name space.
            ContentResolver res = getContext().getContentResolver();
            res.notifyChange(Uri.parse("content://media/"), null);
            return result;
        } finally {
            idb.endTransaction();
            if (edb != null) {
                edb.endTransaction();
            }
        }
    }

    private MediaThumbRequest requestMediaThumbnail(String path, Uri uri, int priority, long magic) {
        synchronized (mMediaThumbQueue) {
            MediaThumbRequest req = null;
            try {
                req = new MediaThumbRequest(
                        getContext().getContentResolver(), path, uri, priority, magic);
                mMediaThumbQueue.add(req);
                // Trigger the handler.
                Message msg = mThumbHandler.obtainMessage(IMAGE_THUMB);
                msg.sendToTarget();
            } catch (Throwable t) {
                Log.w(TAG, t);
            }
            return req;
        }
    }

    private String generateFileName(boolean internal, String preferredExtension, String directoryName)
    {
        // create a random file
        String name = String.valueOf(System.currentTimeMillis());

        if (internal) {
            throw new UnsupportedOperationException("Writing to internal storage is not supported.");
//            return Environment.getDataDirectory()
//                + "/" + directoryName + "/" + name + preferredExtension;
        } else {
            return mExternalStoragePaths[0] + "/" + directoryName + "/" + name + preferredExtension;
        }
    }

    private boolean ensureFileExists(Uri uri, String path) {
        File file = new File(path);
        if (file.exists()) {
            return true;
        } else {
            try {
                checkAccess(uri, file,
                        ParcelFileDescriptor.MODE_READ_WRITE | ParcelFileDescriptor.MODE_CREATE);
            } catch (FileNotFoundException e) {
                return false;
            }
            // we will not attempt to create the first directory in the path
            // (for example, do not create /sdcard if the SD card is not mounted)
            int secondSlash = path.indexOf('/', 1);
            if (secondSlash < 1) return false;
            String directoryPath = path.substring(0, secondSlash);
            File directory = new File(directoryPath);
            if (!directory.exists())
                return false;
            file.getParentFile().mkdirs();
            try {
                return file.createNewFile();
            } catch(IOException ioe) {
                Log.e(TAG, "File creation failed", ioe);
            }
            return false;
        }
    }

    private static final class GetTableAndWhereOutParameter {
        public String table;
        public String where;
    }

    static final GetTableAndWhereOutParameter sGetTableAndWhereParam =
            new GetTableAndWhereOutParameter();

    private void getTableAndWhere(Uri uri, int match, String userWhere,
            GetTableAndWhereOutParameter out) {
        String where = null;
        switch (match) {
            case IMAGES_MEDIA:
                out.table = "files";
                where = FileColumns.MEDIA_TYPE + "=" + FileColumns.MEDIA_TYPE_IMAGE;
                break;

            case IMAGES_MEDIA_ID:
                out.table = "files";
                where = "_id = " + uri.getPathSegments().get(3);
                break;

            case IMAGES_THUMBNAILS_ID:
                where = "_id=" + uri.getPathSegments().get(3);
            case IMAGES_THUMBNAILS:
                out.table = "thumbnails";
                break;

            case AUDIO_MEDIA:
                out.table = "files";
                where = FileColumns.MEDIA_TYPE + "=" + FileColumns.MEDIA_TYPE_AUDIO;
                break;

            case AUDIO_MEDIA_ID:
                out.table = "files";
                where = "_id=" + uri.getPathSegments().get(3);
                break;

            case AUDIO_MEDIA_ID_GENRES:
                out.table = "audio_genres";
                where = "audio_id=" + uri.getPathSegments().get(3);
                break;

            case AUDIO_MEDIA_ID_GENRES_ID:
                out.table = "audio_genres";
                where = "audio_id=" + uri.getPathSegments().get(3) +
                        " AND genre_id=" + uri.getPathSegments().get(5);
               break;

            case AUDIO_MEDIA_ID_PLAYLISTS:
                out.table = "audio_playlists";
                where = "audio_id=" + uri.getPathSegments().get(3);
                break;

            case AUDIO_MEDIA_ID_PLAYLISTS_ID:
                out.table = "audio_playlists";
                where = "audio_id=" + uri.getPathSegments().get(3) +
                        " AND playlists_id=" + uri.getPathSegments().get(5);
                break;

            case AUDIO_GENRES:
                out.table = "audio_genres";
                break;

            case AUDIO_GENRES_ID:
                out.table = "audio_genres";
                where = "_id=" + uri.getPathSegments().get(3);
                break;

            case AUDIO_GENRES_ID_MEMBERS:
                out.table = "audio_genres";
                where = "genre_id=" + uri.getPathSegments().get(3);
                break;

            case AUDIO_PLAYLISTS:
                out.table = "files";
                where = FileColumns.MEDIA_TYPE + "=" + FileColumns.MEDIA_TYPE_PLAYLIST;
                break;

            case AUDIO_PLAYLISTS_ID:
                out.table = "files";
                where = "_id=" + uri.getPathSegments().get(3);
                break;

            case AUDIO_PLAYLISTS_ID_MEMBERS:
                out.table = "audio_playlists_map";
                where = "playlist_id=" + uri.getPathSegments().get(3);
                break;

            case AUDIO_PLAYLISTS_ID_MEMBERS_ID:
                out.table = "audio_playlists_map";
                where = "playlist_id=" + uri.getPathSegments().get(3) +
                        " AND _id=" + uri.getPathSegments().get(5);
                break;

            case AUDIO_ALBUMART_ID:
                out.table = "album_art";
                where = "album_id=" + uri.getPathSegments().get(3);
                break;

            case VIDEO_MEDIA:
                out.table = "files";
                where = FileColumns.MEDIA_TYPE + "=" + FileColumns.MEDIA_TYPE_VIDEO;
                break;

            case VIDEO_MEDIA_ID:
                out.table = "files";
                where = "_id=" + uri.getPathSegments().get(3);
                break;

            case VIDEO_THUMBNAILS_ID:
                where = "_id=" + uri.getPathSegments().get(3);
            case VIDEO_THUMBNAILS:
                out.table = "videothumbnails";
                break;

            case FILES_ID:
            case MTP_OBJECTS_ID:
                where = "_id=" + uri.getPathSegments().get(2);
            case FILES:
            case MTP_OBJECTS:
                out.table = "files";
                break;

            default:
                throw new UnsupportedOperationException(
                        "Unknown or unsupported URL: " + uri.toString());
        }

        // Add in the user requested WHERE clause, if needed
        if (!TextUtils.isEmpty(userWhere)) {
            if (!TextUtils.isEmpty(where)) {
                out.where = where + " AND (" + userWhere + ")";
            } else {
                out.where = userWhere;
            }
        } else {
            out.where = where;
        }
    }

    @Override
    public int delete(Uri uri, String userWhere, String[] whereArgs) {
        uri = safeUncanonicalize(uri);
        int count;
        int match = URI_MATCHER.match(uri);

        // handle MEDIA_SCANNER before calling getDatabaseForUri()
        if (match == MEDIA_SCANNER) {
            if (mMediaScannerVolume == null) {
                return 0;
            }
            DatabaseHelper database = getDatabaseForUri(
                    Uri.parse("content://media/" + mMediaScannerVolume + "/audio"));
            if (database == null) {
                Log.w(TAG, "no database for scanned volume " + mMediaScannerVolume);
            } else {
                database.mScanStopTime = SystemClock.currentTimeMicro();
                String msg = dump(database, false);
                logToDb(database.getWritableDatabase(), msg);
            }
            mMediaScannerVolume = null;
            return 1;
        }

        if (match == VOLUMES_ID) {
            detachVolume(uri);
            count = 1;
        } else if (match == MTP_CONNECTED) {
            synchronized (mMtpServiceConnection) {
                if (mMtpService != null) {
                    // MTP has disconnected, so release our connection to MtpService
                    getContext().unbindService(mMtpServiceConnection);
                    count = 1;
                    // mMtpServiceConnection.onServiceDisconnected might not get called,
                    // so set mMtpService = null here
                    mMtpService = null;
                } else {
                    count = 0;
                }
            }
        } else {
            final String volumeName = getVolumeName(uri);

            DatabaseHelper database = getDatabaseForUri(uri);
            if (database == null) {
                throw new UnsupportedOperationException(
                        "Unknown URI: " + uri + " match: " + match);
            }
            database.mNumDeletes++;
            SQLiteDatabase db = database.getWritableDatabase();

            synchronized (sGetTableAndWhereParam) {
                getTableAndWhere(uri, match, userWhere, sGetTableAndWhereParam);
                if (sGetTableAndWhereParam.table.equals("files")) {
                    String deleteparam = uri.getQueryParameter(MediaStore.PARAM_DELETE_DATA);
                    if (deleteparam == null || ! deleteparam.equals("false")) {
                        database.mNumQueries++;
                        Cursor c = db.query(sGetTableAndWhereParam.table,
                                sMediaTypeDataId,
                                sGetTableAndWhereParam.where, whereArgs, null, null, null);
                        String [] idvalue = new String[] { "" };
                        String [] playlistvalues = new String[] { "", "" };
                        try {
                            while (c.moveToNext()) {
                                final int mediaType = c.getInt(0);
                                final String data = c.getString(1);
                                final long id = c.getLong(2);

                                if (mediaType == FileColumns.MEDIA_TYPE_IMAGE) {
                                    deleteIfAllowed(uri, data);
                                    MediaDocumentsProvider.onMediaStoreDelete(getContext(),
                                            volumeName, FileColumns.MEDIA_TYPE_IMAGE, id);

                                    idvalue[0] = String.valueOf(id);
                                    database.mNumQueries++;
                                    Cursor cc = db.query("thumbnails", sDataOnlyColumn,
                                                "image_id=?", idvalue, null, null, null);
                                    try {
                                        while (cc.moveToNext()) {
                                            deleteIfAllowed(uri, cc.getString(0));
                                        }
                                        database.mNumDeletes++;
                                        db.delete("thumbnails", "image_id=?", idvalue);
                                    } finally {
                                        IoUtils.closeQuietly(cc);
                                    }
                                } else if (mediaType == FileColumns.MEDIA_TYPE_VIDEO) {
                                    deleteIfAllowed(uri, data);
                                    MediaDocumentsProvider.onMediaStoreDelete(getContext(),
                                            volumeName, FileColumns.MEDIA_TYPE_VIDEO, id);

                                } else if (mediaType == FileColumns.MEDIA_TYPE_AUDIO) {
                                    if (!database.mInternal) {
                                        MediaDocumentsProvider.onMediaStoreDelete(getContext(),
                                                volumeName, FileColumns.MEDIA_TYPE_AUDIO, id);

                                        idvalue[0] = String.valueOf(id);
                                        database.mNumDeletes += 2; // also count the one below
                                        db.delete("audio_genres_map", "audio_id=?", idvalue);
                                        // for each playlist that the item appears in, move
                                        // all the items behind it forward by one
                                        Cursor cc = db.query("audio_playlists_map",
                                                    sPlaylistIdPlayOrder,
                                                    "audio_id=?", idvalue, null, null, null);
                                        try {
                                            while (cc.moveToNext()) {
                                                playlistvalues[0] = "" + cc.getLong(0);
                                                playlistvalues[1] = "" + cc.getInt(1);
                                                database.mNumUpdates++;
                                                db.execSQL("UPDATE audio_playlists_map" +
                                                        " SET play_order=play_order-1" +
                                                        " WHERE playlist_id=? AND play_order>?",
                                                        playlistvalues);
                                            }
                                            db.delete("audio_playlists_map", "audio_id=?", idvalue);
                                        } finally {
                                            IoUtils.closeQuietly(cc);
                                        }
                                    }
                                } else if (mediaType == FileColumns.MEDIA_TYPE_PLAYLIST) {
                                    // TODO, maybe: remove the audio_playlists_cleanup trigger and
                                    // implement functionality here (clean up the playlist map)
                                }
                            }
                        } finally {
                            IoUtils.closeQuietly(c);
                        }
                    }
                }

                switch (match) {
                    case MTP_OBJECTS:
                    case MTP_OBJECTS_ID:
                        try {
                            // don't send objectRemoved event since this originated from MTP
                            mDisableMtpObjectCallbacks = true;
                            database.mNumDeletes++;
                            count = db.delete("files", sGetTableAndWhereParam.where, whereArgs);
                        } finally {
                            mDisableMtpObjectCallbacks = false;
                        }
                        break;
                    case AUDIO_GENRES_ID_MEMBERS:
                        database.mNumDeletes++;
                        count = db.delete("audio_genres_map",
                                sGetTableAndWhereParam.where, whereArgs);
                        break;

                    case IMAGES_THUMBNAILS_ID:
                    case IMAGES_THUMBNAILS:
                    case VIDEO_THUMBNAILS_ID:
                    case VIDEO_THUMBNAILS:
                        // Delete the referenced files first.
                        Cursor c = db.query(sGetTableAndWhereParam.table,
                                sDataOnlyColumn,
                                sGetTableAndWhereParam.where, whereArgs, null, null, null);
                        if (c != null) {
                            try {
                                while (c.moveToNext()) {
                                    deleteIfAllowed(uri, c.getString(0));
                                }
                            } finally {
                                IoUtils.closeQuietly(c);
                            }
                        }
                        database.mNumDeletes++;
                        count = db.delete(sGetTableAndWhereParam.table,
                                sGetTableAndWhereParam.where, whereArgs);
                        break;

                    default:
                        database.mNumDeletes++;
                        count = db.delete(sGetTableAndWhereParam.table,
                                sGetTableAndWhereParam.where, whereArgs);
                        break;
                }

                // Since there are multiple Uris that can refer to the same files
                // and deletes can affect other objects in storage (like subdirectories
                // or playlists) we will notify a change on the entire volume to make
                // sure no listeners miss the notification.
                Uri notifyUri = Uri.parse("content://" + MediaStore.AUTHORITY + "/" + volumeName);
                getContext().getContentResolver().notifyChange(notifyUri, null);
            }
        }

        return count;
    }

    @Override
    public Bundle call(String method, String arg, Bundle extras) {
        if (MediaStore.UNHIDE_CALL.equals(method)) {
            processRemovedNoMediaPath(arg);
            return null;
        }
        throw new UnsupportedOperationException("Unsupported call: " + method);
    }

    @Override
    public int update(Uri uri, ContentValues initialValues, String userWhere,
            String[] whereArgs) {
        uri = safeUncanonicalize(uri);
        int count;
        // Log.v(TAG, "update for uri="+uri+", initValues="+initialValues);
        int match = URI_MATCHER.match(uri);
        DatabaseHelper helper = getDatabaseForUri(uri);
        if (helper == null) {
            throw new UnsupportedOperationException(
                    "Unknown URI: " + uri);
        }
        helper.mNumUpdates++;

        SQLiteDatabase db = helper.getWritableDatabase();

        String genre = null;
        if (initialValues != null) {
            genre = initialValues.getAsString(Audio.AudioColumns.GENRE);
            initialValues.remove(Audio.AudioColumns.GENRE);
        }

        synchronized (sGetTableAndWhereParam) {
            getTableAndWhere(uri, match, userWhere, sGetTableAndWhereParam);

            // special case renaming directories via MTP.
            // in this case we must update all paths in the database with
            // the directory name as a prefix
            if ((match == MTP_OBJECTS || match == MTP_OBJECTS_ID)
                    && initialValues != null && initialValues.size() == 1) {
                String oldPath = null;
                String newPath = initialValues.getAsString(MediaStore.MediaColumns.DATA);
                mDirectoryCache.remove(newPath);
                // MtpDatabase will rename the directory first, so we test the new file name
                File f = new File(newPath);
                if (newPath != null && f.isDirectory()) {
                    helper.mNumQueries++;
                    Cursor cursor = db.query(sGetTableAndWhereParam.table, PATH_PROJECTION,
                        userWhere, whereArgs, null, null, null);
                    try {
                        if (cursor != null && cursor.moveToNext()) {
                            oldPath = cursor.getString(1);
                        }
                    } finally {
                        IoUtils.closeQuietly(cursor);
                    }
                    if (oldPath != null) {
                        mDirectoryCache.remove(oldPath);
                        // first rename the row for the directory
                        helper.mNumUpdates++;
                        count = db.update(sGetTableAndWhereParam.table, initialValues,
                                sGetTableAndWhereParam.where, whereArgs);
                        if (count > 0) {
                            // update the paths of any files and folders contained in the directory
                            Object[] bindArgs = new Object[] {
                                    newPath,
                                    oldPath.length() + 1,
                                    oldPath + "/",
                                    oldPath + "0",
                                    // update bucket_display_name and bucket_id based on new path
                                    f.getName(),
                                    f.toString().toLowerCase().hashCode()
                                    };
                            helper.mNumUpdates++;
                            db.execSQL("UPDATE files SET _data=?1||SUBSTR(_data, ?2)" +
                                    // also update bucket_display_name
                                    ",bucket_display_name=?5" +
                                    ",bucket_id=?6" +
                                    " WHERE _data >= ?3 AND _data < ?4;",
                                    bindArgs);
                        }

                        if (count > 0 && !db.inTransaction()) {
                            getContext().getContentResolver().notifyChange(uri, null);
                        }
                        if (f.getName().startsWith(".")) {
                            // the new directory name is hidden
                            processNewNoMediaPath(helper, db, newPath);
                        }
                        return count;
                    }
                } else if (newPath.toLowerCase(Locale.US).endsWith("/.nomedia")) {
                    processNewNoMediaPath(helper, db, newPath);
                }
            }

            switch (match) {
                case AUDIO_MEDIA:
                case AUDIO_MEDIA_ID:
                    {
                        ContentValues values = new ContentValues(initialValues);
                        String albumartist = values.getAsString(MediaStore.Audio.Media.ALBUM_ARTIST);
                        String compilation = values.getAsString(MediaStore.Audio.Media.COMPILATION);
                        values.remove(MediaStore.Audio.Media.COMPILATION);

                        // Insert the artist into the artist table and remove it from
                        // the input values
                        String artist = values.getAsString("artist");
                        values.remove("artist");
                        if (artist != null) {
                            long artistRowId;
                            HashMap<String, Long> artistCache = helper.mArtistCache;
                            synchronized(artistCache) {
                                Long temp = artistCache.get(artist);
                                if (temp == null) {
                                    artistRowId = getKeyIdForName(helper, db,
                                            "artists", "artist_key", "artist",
                                            artist, artist, null, 0, null, artistCache, uri);
                                } else {
                                    artistRowId = temp.longValue();
                                }
                            }
                            values.put("artist_id", Integer.toString((int)artistRowId));
                        }

                        // Do the same for the album field.
                        String so = values.getAsString("album");
                        values.remove("album");
                        if (so != null) {
                            String path = values.getAsString(MediaStore.MediaColumns.DATA);
                            int albumHash = 0;
                            if (albumartist != null) {
                                albumHash = albumartist.hashCode();
                            } else if (compilation != null && compilation.equals("1")) {
                                // nothing to do, hash already set
                            } else {
                                if (path == null) {
                                    if (match == AUDIO_MEDIA) {
                                        Log.w(TAG, "Possible multi row album name update without"
                                                + " path could give wrong album key");
                                    } else {
                                        //Log.w(TAG, "Specify path to avoid extra query");
                                        Cursor c = query(uri,
                                                new String[] { MediaStore.Audio.Media.DATA},
                                                null, null, null);
                                        if (c != null) {
                                            try {
                                                int numrows = c.getCount();
                                                if (numrows == 1) {
                                                    c.moveToFirst();
                                                    path = c.getString(0);
                                                } else {
                                                    Log.e(TAG, "" + numrows + " rows for " + uri);
                                                }
                                            } finally {
                                                IoUtils.closeQuietly(c);
                                            }
                                        }
                                    }
                                }
                                if (path != null) {
                                    albumHash = path.substring(0, path.lastIndexOf('/')).hashCode();
                                }
                            }

                            String s = so.toString();
                            long albumRowId;
                            HashMap<String, Long> albumCache = helper.mAlbumCache;
                            synchronized(albumCache) {
                                String cacheName = s + albumHash;
                                Long temp = albumCache.get(cacheName);
                                if (temp == null) {
                                    albumRowId = getKeyIdForName(helper, db,
                                            "albums", "album_key", "album",
                                            s, cacheName, path, albumHash, artist, albumCache, uri);
                                } else {
                                    albumRowId = temp.longValue();
                                }
                            }
                            values.put("album_id", Integer.toString((int)albumRowId));
                        }

                        // don't allow the title_key field to be updated directly
                        values.remove("title_key");
                        // If the title field is modified, update the title_key
                        so = values.getAsString("title");
                        if (so != null) {
                            String s = so.toString();
                            values.put("title_key", MediaStore.Audio.keyFor(s));
                            // do a final trim of the title, in case it started with the special
                            // "sort first" character (ascii \001)
                            values.remove("title");
                            values.put("title", s.trim());
                        }

                        helper.mNumUpdates++;
                        count = db.update(sGetTableAndWhereParam.table, values,
                                sGetTableAndWhereParam.where, whereArgs);
                        if (genre != null) {
                            if (count == 1 && match == AUDIO_MEDIA_ID) {
                                long rowId = Long.parseLong(uri.getPathSegments().get(3));
                                updateGenre(rowId, genre);
                            } else {
                                // can't handle genres for bulk update or for non-audio files
                                Log.w(TAG, "ignoring genre in update: count = "
                                        + count + " match = " + match);
                            }
                        }
                    }
                    break;
                case IMAGES_MEDIA:
                case IMAGES_MEDIA_ID:
                case VIDEO_MEDIA:
                case VIDEO_MEDIA_ID:
                    {
                        ContentValues values = new ContentValues(initialValues);
                        // Don't allow bucket id or display name to be updated directly.
                        // The same names are used for both images and table columns, so
                        // we use the ImageColumns constants here.
                        values.remove(ImageColumns.BUCKET_ID);
                        values.remove(ImageColumns.BUCKET_DISPLAY_NAME);
                        // If the data is being modified update the bucket values
                        String data = values.getAsString(MediaColumns.DATA);
                        if (data != null) {
                            computeBucketValues(data, values);
                        }
                        computeTakenTime(values);
                        helper.mNumUpdates++;
                        count = db.update(sGetTableAndWhereParam.table, values,
                                sGetTableAndWhereParam.where, whereArgs);
                        // if this is a request from MediaScanner, DATA should contains file path
                        // we only process update request from media scanner, otherwise the requests
                        // could be duplicate.
                        if (count > 0 && values.getAsString(MediaStore.MediaColumns.DATA) != null) {
                            helper.mNumQueries++;
                            Cursor c = db.query(sGetTableAndWhereParam.table,
                                    READY_FLAG_PROJECTION, sGetTableAndWhereParam.where,
                                    whereArgs, null, null, null);
                            if (c != null) {
                                try {
                                    while (c.moveToNext()) {
                                        long magic = c.getLong(2);
                                        if (magic == 0) {
                                            requestMediaThumbnail(c.getString(1), uri,
                                                    MediaThumbRequest.PRIORITY_NORMAL, 0);
                                        }
                                    }
                                } finally {
                                    IoUtils.closeQuietly(c);
                                }
                            }
                        }
                    }
                    break;

                case AUDIO_PLAYLISTS_ID_MEMBERS_ID:
                    String moveit = uri.getQueryParameter("move");
                    if (moveit != null) {
                        String key = MediaStore.Audio.Playlists.Members.PLAY_ORDER;
                        if (initialValues.containsKey(key)) {
                            int newpos = initialValues.getAsInteger(key);
                            List <String> segments = uri.getPathSegments();
                            long playlist = Long.valueOf(segments.get(3));
                            int oldpos = Integer.valueOf(segments.get(5));
                            return movePlaylistEntry(helper, db, playlist, oldpos, newpos);
                        }
                        throw new IllegalArgumentException("Need to specify " + key +
                                " when using 'move' parameter");
                    }
                    // fall through
                default:
                    helper.mNumUpdates++;
                    count = db.update(sGetTableAndWhereParam.table, initialValues,
                        sGetTableAndWhereParam.where, whereArgs);
                    break;
            }
        }
        // in a transaction, the code that began the transaction should be taking
        // care of notifications once it ends the transaction successfully
        if (count > 0 && !db.inTransaction()) {
            getContext().getContentResolver().notifyChange(uri, null);
        }
        return count;
    }

    private int movePlaylistEntry(DatabaseHelper helper, SQLiteDatabase db,
            long playlist, int from, int to) {
        if (from == to) {
            return 0;
        }
        db.beginTransaction();
        int numlines = 0;
        Cursor c = null;
        try {
            helper.mNumUpdates += 3;
            c = db.query("audio_playlists_map",
                    new String [] {"play_order" },
                    "playlist_id=?", new String[] {"" + playlist}, null, null, "play_order",
                    from + ",1");
            c.moveToFirst();
            int from_play_order = c.getInt(0);
            IoUtils.closeQuietly(c);
            c = db.query("audio_playlists_map",
                    new String [] {"play_order" },
                    "playlist_id=?", new String[] {"" + playlist}, null, null, "play_order",
                    to + ",1");
            c.moveToFirst();
            int to_play_order = c.getInt(0);
            db.execSQL("UPDATE audio_playlists_map SET play_order=-1" +
                    " WHERE play_order=" + from_play_order +
                    " AND playlist_id=" + playlist);
            // We could just run both of the next two statements, but only one of
            // of them will actually do anything, so might as well skip the compile
            // and execute steps.
            if (from  < to) {
                db.execSQL("UPDATE audio_playlists_map SET play_order=play_order-1" +
                        " WHERE play_order<=" + to_play_order +
                        " AND play_order>" + from_play_order +
                        " AND playlist_id=" + playlist);
                numlines = to - from + 1;
            } else {
                db.execSQL("UPDATE audio_playlists_map SET play_order=play_order+1" +
                        " WHERE play_order>=" + to_play_order +
                        " AND play_order<" + from_play_order +
                        " AND playlist_id=" + playlist);
                numlines = from - to + 1;
            }
            db.execSQL("UPDATE audio_playlists_map SET play_order=" + to_play_order +
                    " WHERE play_order=-1 AND playlist_id=" + playlist);
            db.setTransactionSuccessful();
        } finally {
            db.endTransaction();
            IoUtils.closeQuietly(c);
        }

        Uri uri = MediaStore.Audio.Playlists.EXTERNAL_CONTENT_URI
                .buildUpon().appendEncodedPath(String.valueOf(playlist)).build();
        // notifyChange() must be called after the database transaction is ended
        // or the listeners will read the old data in the callback
        getContext().getContentResolver().notifyChange(uri, null);

        return numlines;
    }

    private static final String[] openFileColumns = new String[] {
        MediaStore.MediaColumns.DATA,
    };

    @Override
    public ParcelFileDescriptor openFile(Uri uri, String mode)
            throws FileNotFoundException {

        uri = safeUncanonicalize(uri);
        ParcelFileDescriptor pfd = null;

        if (URI_MATCHER.match(uri) == AUDIO_ALBUMART_FILE_ID) {
            // get album art for the specified media file
            DatabaseHelper database = getDatabaseForUri(uri);
            if (database == null) {
                throw new IllegalStateException("Couldn't open database for " + uri);
            }
            SQLiteDatabase db = database.getReadableDatabase();
            if (db == null) {
                throw new IllegalStateException("Couldn't open database for " + uri);
            }
            SQLiteQueryBuilder qb = new SQLiteQueryBuilder();
            int songid = Integer.parseInt(uri.getPathSegments().get(3));
            qb.setTables("audio_meta");
            qb.appendWhere("_id=" + songid);
            Cursor c = qb.query(db,
                    new String [] {
                        MediaStore.Audio.Media.DATA,
                        MediaStore.Audio.Media.ALBUM_ID },
                    null, null, null, null, null);
            try {
                if (c.moveToFirst()) {
                    String audiopath = c.getString(0);
                    int albumid = c.getInt(1);
                    // Try to get existing album art for this album first, which
                    // could possibly have been obtained from a different file.
                    // If that fails, try to get it from this specific file.
                    Uri newUri = ContentUris.withAppendedId(ALBUMART_URI, albumid);
                    try {
                        pfd = openFileAndEnforcePathPermissionsHelper(newUri, mode);
                    } catch (FileNotFoundException ex) {
                        // That didn't work, now try to get it from the specific file
                        pfd = getThumb(database, db, audiopath, albumid, null);
                    }
                }
            } finally {
                IoUtils.closeQuietly(c);
            }
            return pfd;
        }

        try {
            pfd = openFileAndEnforcePathPermissionsHelper(uri, mode);
        } catch (FileNotFoundException ex) {
            if (mode.contains("w")) {
                // if the file couldn't be created, we shouldn't extract album art
                throw ex;
            }

            if (URI_MATCHER.match(uri) == AUDIO_ALBUMART_ID) {
                // Tried to open an album art file which does not exist. Regenerate.
                DatabaseHelper database = getDatabaseForUri(uri);
                if (database == null) {
                    throw ex;
                }
                SQLiteDatabase db = database.getReadableDatabase();
                if (db == null) {
                    throw new IllegalStateException("Couldn't open database for " + uri);
                }
                SQLiteQueryBuilder qb = new SQLiteQueryBuilder();
                int albumid = Integer.parseInt(uri.getPathSegments().get(3));
                qb.setTables("audio_meta");
                qb.appendWhere("album_id=" + albumid);
                Cursor c = qb.query(db,
                        new String [] {
                            MediaStore.Audio.Media.DATA },
                        null, null, null, null, MediaStore.Audio.Media.TRACK);
                try {
                    if (c.moveToFirst()) {
                        String audiopath = c.getString(0);
                        pfd = getThumb(database, db, audiopath, albumid, uri);
                    }
                } finally {
                    IoUtils.closeQuietly(c);
                }
            }
            if (pfd == null) {
                throw ex;
            }
        }
        return pfd;
    }

    /**
     * Return the {@link MediaColumns#DATA} field for the given {@code Uri}.
     */
    private File queryForDataFile(Uri uri) throws FileNotFoundException {
        final Cursor cursor = query(
                uri, new String[] { MediaColumns.DATA }, null, null, null);
        if (cursor == null) {
            throw new FileNotFoundException("Missing cursor for " + uri);
        }

        try {
            switch (cursor.getCount()) {
                case 0:
                    throw new FileNotFoundException("No entry for " + uri);
                case 1:
                    if (cursor.moveToFirst()) {
                        String data = cursor.getString(0);
                        if (data == null) {
                            throw new FileNotFoundException("Null path for " + uri);
                        }
                        return new File(data);
                    } else {
                        throw new FileNotFoundException("Unable to read entry for " + uri);
                    }
                default:
                    throw new FileNotFoundException("Multiple items at " + uri);
            }
        } finally {
            IoUtils.closeQuietly(cursor);
        }
    }

    /**
     * Replacement for {@link #openFileHelper(Uri, String)} which enforces any
     * permissions applicable to the path before returning.
     */
    private ParcelFileDescriptor openFileAndEnforcePathPermissionsHelper(Uri uri, String mode)
            throws FileNotFoundException {
        final int modeBits = ParcelFileDescriptor.parseMode(mode);

        File file = queryForDataFile(uri);

        checkAccess(uri, file, modeBits);

        // Bypass emulation layer when file is opened for reading, but only
        // when opening read-only and we have an exact match.
        if (modeBits == MODE_READ_ONLY) {
            file = Environment.maybeTranslateEmulatedPathToInternal(file);
        }

        return ParcelFileDescriptor.open(file, modeBits);
    }

    private void deleteIfAllowed(Uri uri, String path) {
        try {
            File file = new File(path);
            checkAccess(uri, file, ParcelFileDescriptor.MODE_WRITE_ONLY);
            file.delete();
        } catch (Exception e) {
            Log.e(TAG, "Couldn't delete " + path);
        }
    }

    private void checkAccess(Uri uri, File file, int modeBits) throws FileNotFoundException {
        final boolean isWrite = (modeBits & MODE_WRITE_ONLY) != 0;
        final String path;
        try {
            path = file.getCanonicalPath();
        } catch (IOException e) {
            throw new IllegalArgumentException("Unable to resolve canonical path for " + file, e);
        }

        Context c = getContext();
        boolean readGranted = false;
        boolean writeGranted = false;
        if (isWrite) {
            writeGranted =
                (c.checkCallingOrSelfUriPermission(uri, Intent.FLAG_GRANT_WRITE_URI_PERMISSION)
                == PackageManager.PERMISSION_GRANTED);
        } else {
            readGranted =
                (c.checkCallingOrSelfUriPermission(uri, Intent.FLAG_GRANT_READ_URI_PERMISSION)
                == PackageManager.PERMISSION_GRANTED);
        }

<<<<<<< HEAD
        if (path.startsWith(sExternalPath) || path.startsWith(sLegacyPath)
                || isSecondaryExternalPath(path)) {
=======
        if (path.startsWith(mExternalPath) || path.startsWith(mLegacyPath)) {
>>>>>>> 8c43ee7c
            if (isWrite) {
                if (!writeGranted) {
                    enforceCallingOrSelfPermissionAndAppOps(
                        WRITE_EXTERNAL_STORAGE, "External path: " + path);
                }
            } else if (!readGranted) {
                enforceCallingOrSelfPermissionAndAppOps(
                    READ_EXTERNAL_STORAGE, "External path: " + path);
            }
        } else if (path.startsWith(mCachePath)) {
            if ((isWrite && !writeGranted) || !readGranted) {
                c.enforceCallingOrSelfPermission(ACCESS_CACHE_FILESYSTEM, "Cache path: " + path);
            }
        } else if (isSecondaryExternalPath(path)) {
            // read access is OK with the appropriate permission
            if (!readGranted) {
                if (c.checkCallingOrSelfPermission(WRITE_MEDIA_STORAGE)
                        == PackageManager.PERMISSION_DENIED) {
                    enforceCallingOrSelfPermissionAndAppOps(
                            READ_EXTERNAL_STORAGE, "External path: " + path);
                }
            }
            if (isWrite) {
                if (c.checkCallingOrSelfUriPermission(uri, Intent.FLAG_GRANT_WRITE_URI_PERMISSION)
                        != PackageManager.PERMISSION_GRANTED) {
                    c.enforceCallingOrSelfPermission(
                            WRITE_MEDIA_STORAGE, "External path: " + path);
                }
            }
        } else if (isWrite) {
            // don't write to non-cache, non-sdcard files.
            throw new FileNotFoundException("Can't access " + file);
        } else {
            checkWorldReadAccess(path);
        }
    }

    private boolean isSecondaryExternalPath(String path) {
        for (int i = 1; i < mExternalStoragePaths.length; i++) {
            if (path.startsWith(mExternalStoragePaths[i])) {
                return true;
            }
        }
        return false;
    }

    /**
     * Check whether the path is a world-readable file
     */
    private static void checkWorldReadAccess(String path) throws FileNotFoundException {
        // Path has already been canonicalized, and we relax the check to look
        // at groups to support runtime storage permissions.
        final int accessBits = path.startsWith("/storage/") ? OsConstants.S_IRGRP
                : OsConstants.S_IROTH;
        try {
            StructStat stat = Os.stat(path);
            if (OsConstants.S_ISREG(stat.st_mode) &&
                ((stat.st_mode & accessBits) == accessBits)) {
                checkLeadingPathComponentsWorldExecutable(path);
                return;
            }
        } catch (ErrnoException e) {
            // couldn't stat the file, either it doesn't exist or isn't
            // accessible to us
        }

        throw new FileNotFoundException("Can't access " + path);
    }

    private static void checkLeadingPathComponentsWorldExecutable(String filePath)
            throws FileNotFoundException {
        File parent = new File(filePath).getParentFile();

        // Path has already been canonicalized, and we relax the check to look
        // at groups to support runtime storage permissions.
        final int accessBits = filePath.startsWith("/storage/") ? OsConstants.S_IXGRP
                : OsConstants.S_IXOTH;

        while (parent != null) {
            if (! parent.exists()) {
                // parent dir doesn't exist, give up
                throw new FileNotFoundException("access denied");
            }
            try {
                StructStat stat = Os.stat(parent.getPath());
                if ((stat.st_mode & accessBits) != accessBits) {
                    // the parent dir doesn't have the appropriate access
                    throw new FileNotFoundException("Can't access " + filePath);
                }
            } catch (ErrnoException e1) {
                // couldn't stat() parent
                throw new FileNotFoundException("Can't access " + filePath);
            }
            parent = parent.getParentFile();
        }
    }

    private class ThumbData {
        DatabaseHelper helper;
        SQLiteDatabase db;
        String path;
        long album_id;
        Uri albumart_uri;
    }

    private void makeThumbAsync(DatabaseHelper helper, SQLiteDatabase db,
            String path, long album_id) {
        synchronized (mPendingThumbs) {
            if (mPendingThumbs.contains(path)) {
                // There's already a request to make an album art thumbnail
                // for this audio file in the queue.
                return;
            }

            mPendingThumbs.add(path);
        }

        ThumbData d = new ThumbData();
        d.helper = helper;
        d.db = db;
        d.path = path;
        d.album_id = album_id;
        d.albumart_uri = ContentUris.withAppendedId(mAlbumArtBaseUri, album_id);

        // Instead of processing thumbnail requests in the order they were
        // received we instead process them stack-based, i.e. LIFO.
        // The idea behind this is that the most recently requested thumbnails
        // are most likely the ones still in the user's view, whereas those
        // requested earlier may have already scrolled off.
        synchronized (mThumbRequestStack) {
            mThumbRequestStack.push(d);
        }

        // Trigger the handler.
        Message msg = mThumbHandler.obtainMessage(ALBUM_THUMB);
        msg.sendToTarget();
    }

    //Return true if the artPath is the dir as it in mExternalStoragePaths
    //for multi storage support
    private static boolean isRootStorageDir(String[] rootPaths, String testPath) {
        for (String rootPath : rootPaths) {
            if (rootPath != null && rootPath.equalsIgnoreCase(testPath)) {
                return true;
            }
        }
        return false;
    }

    // Extract compressed image data from the audio file itself or, if that fails,
    // look for a file "AlbumArt.jpg" in the containing directory.
    private static byte[] getCompressedAlbumArt(Context context, String[] rootPaths, String path) {
        byte[] compressed = null;

        try {
            File f = new File(path);
            ParcelFileDescriptor pfd = ParcelFileDescriptor.open(f,
                    ParcelFileDescriptor.MODE_READ_ONLY);

            MediaScanner scanner = new MediaScanner(context);
            compressed = scanner.extractAlbumArt(pfd.getFileDescriptor());
            pfd.close();

            // If no embedded art exists, look for a suitable image file in the
            // same directory as the media file, except if that directory is
            // is the root directory of the sd card or the download directory.
            // We look for, in order of preference:
            // 0 AlbumArt.jpg
            // 1 AlbumArt*Large.jpg
            // 2 Any other jpg image with 'albumart' anywhere in the name
            // 3 Any other jpg image
            // 4 any other png image
            if (compressed == null && path != null) {
                int lastSlash = path.lastIndexOf('/');
                if (lastSlash > 0) {

                    String artPath = path.substring(0, lastSlash);
                    String dwndir = Environment.getExternalStoragePublicDirectory(
                            Environment.DIRECTORY_DOWNLOADS).getAbsolutePath();

                    String bestmatch = null;
                    synchronized (sFolderArtMap) {
                        if (sFolderArtMap.containsKey(artPath)) {
                            bestmatch = sFolderArtMap.get(artPath);
                        } else if (!isRootStorageDir(rootPaths, artPath) &&
                                !artPath.equalsIgnoreCase(dwndir)) {
                            File dir = new File(artPath);
                            String [] entrynames = dir.list();
                            if (entrynames == null) {
                                return null;
                            }
                            bestmatch = null;
                            int matchlevel = 1000;
                            for (int i = entrynames.length - 1; i >=0; i--) {
                                String entry = entrynames[i].toLowerCase();
                                if (entry.equals("albumart.jpg")) {
                                    bestmatch = entrynames[i];
                                    break;
                                } else if (entry.startsWith("albumart")
                                        && entry.endsWith("large.jpg")
                                        && matchlevel > 1) {
                                    bestmatch = entrynames[i];
                                    matchlevel = 1;
                                } else if (entry.contains("albumart")
                                        && entry.endsWith(".jpg")
                                        && matchlevel > 2) {
                                    bestmatch = entrynames[i];
                                    matchlevel = 2;
                                } else if (entry.endsWith(".jpg") && matchlevel > 3) {
                                    bestmatch = entrynames[i];
                                    matchlevel = 3;
                                } else if (entry.endsWith(".png") && matchlevel > 4) {
                                    bestmatch = entrynames[i];
                                    matchlevel = 4;
                                }
                            }
                            // note that this may insert null if no album art was found
                            sFolderArtMap.put(artPath, bestmatch);
                        }
                    }

                    if (bestmatch != null) {
                        File file = new File(artPath, bestmatch);
                        if (file.exists()) {
                            FileInputStream stream = null;
                            try {
                                compressed = new byte[(int)file.length()];
                                stream = new FileInputStream(file);
                                stream.read(compressed);
                            } catch (IOException ex) {
                                compressed = null;
                            } catch (OutOfMemoryError ex) {
                                Log.w(TAG, ex);
                                compressed = null;
                            } finally {
                                if (stream != null) {
                                    stream.close();
                                }
                            }
                        }
                    }
                }
            }
        } catch (IOException e) {
        }

        return compressed;
    }

    // Return a URI to write the album art to and update the database as necessary.
    Uri getAlbumArtOutputUri(DatabaseHelper helper, SQLiteDatabase db, long album_id, Uri albumart_uri) {
        Uri out = null;
        // TODO: this could be done more efficiently with a call to db.replace(), which
        // replaces or inserts as needed, making it unnecessary to query() first.
        if (albumart_uri != null) {
            Cursor c = query(albumart_uri, new String [] { MediaStore.MediaColumns.DATA },
                    null, null, null);
            try {
                if (c != null && c.moveToFirst()) {
                    String albumart_path = c.getString(0);
                    if (ensureFileExists(albumart_uri, albumart_path)) {
                        out = albumart_uri;
                    }
                } else {
                    albumart_uri = null;
                }
            } finally {
                IoUtils.closeQuietly(c);
            }
        }
        if (albumart_uri == null){
            ContentValues initialValues = new ContentValues();
            initialValues.put("album_id", album_id);
            try {
                ContentValues values = ensureFile(false, initialValues, "", ALBUM_THUMB_FOLDER);
                helper.mNumInserts++;
                long rowId = db.insert("album_art", MediaStore.MediaColumns.DATA, values);
                if (rowId > 0) {
                    out = ContentUris.withAppendedId(ALBUMART_URI, rowId);
                    // ensure the parent directory exists
                    String albumart_path = values.getAsString(MediaStore.MediaColumns.DATA);
                    ensureFileExists(out, albumart_path);
                }
            } catch (IllegalStateException ex) {
                Log.e(TAG, "error creating album thumb file");
            }
        }
        return out;
    }

    // Write out the album art to the output URI, recompresses the given Bitmap
    // if necessary, otherwise writes the compressed data.
    private void writeAlbumArt(
            boolean need_to_recompress, Uri out, byte[] compressed, Bitmap bm) throws IOException {
        OutputStream outstream = null;
        // Clear calling identity as we may be handling an IPC.
        final long identity = Binder.clearCallingIdentity();
        try {
            outstream = getContext().getContentResolver().openOutputStream(out);

            if (!need_to_recompress) {
                // No need to recompress here, just write out the original
                // compressed data here.
                outstream.write(compressed);
            } else {
                if (!bm.compress(Bitmap.CompressFormat.JPEG, 85, outstream)) {
                    throw new IOException("failed to compress bitmap");
                }
            }
        } finally {
            Binder.restoreCallingIdentity(identity);
            IoUtils.closeQuietly(outstream);
        }
    }

    private ParcelFileDescriptor getThumb(DatabaseHelper helper, SQLiteDatabase db, String path,
            long album_id, Uri albumart_uri) {
        ThumbData d = new ThumbData();
        d.helper = helper;
        d.db = db;
        d.path = path;
        d.album_id = album_id;
        d.albumart_uri = albumart_uri;
        return makeThumbInternal(d);
    }

    private ParcelFileDescriptor makeThumbInternal(ThumbData d) {
        byte[] compressed = getCompressedAlbumArt(getContext(), mExternalStoragePaths, d.path);

        if (compressed == null) {
            return null;
        }

        Bitmap bm = null;
        boolean need_to_recompress = true;

        try {
            // get the size of the bitmap
            BitmapFactory.Options opts = new BitmapFactory.Options();
            opts.inJustDecodeBounds = true;
            opts.inSampleSize = 1;
            BitmapFactory.decodeByteArray(compressed, 0, compressed.length, opts);

            // request a reasonably sized output image
            final Resources r = getContext().getResources();
            final int maximumThumbSize = r.getDimensionPixelSize(R.dimen.maximum_thumb_size);
            while (opts.outHeight > maximumThumbSize || opts.outWidth > maximumThumbSize) {
                opts.outHeight /= 2;
                opts.outWidth /= 2;
                opts.inSampleSize *= 2;
            }

            if (opts.inSampleSize == 1) {
                // The original album art was of proper size, we won't have to
                // recompress the bitmap later.
                need_to_recompress = false;
            } else {
                // get the image for real now
                opts.inJustDecodeBounds = false;
                opts.inPreferredConfig = Bitmap.Config.RGB_565;
                bm = BitmapFactory.decodeByteArray(compressed, 0, compressed.length, opts);

                if (bm != null && bm.getConfig() == null) {
                    Bitmap nbm = bm.copy(Bitmap.Config.RGB_565, false);
                    if (nbm != null && nbm != bm) {
                        bm.recycle();
                        bm = nbm;
                    }
                }
            }
        } catch (Exception e) {
        }

        if (need_to_recompress && bm == null) {
            return null;
        }

        if (d.albumart_uri == null) {
            // this one doesn't need to be saved (probably a song with an unknown album),
            // so stick it in a memory file and return that
            try {
                return ParcelFileDescriptor.fromData(compressed, "albumthumb");
            } catch (IOException e) {
            }
        } else {
            // This one needs to actually be saved on the sd card.
            // This is wrapped in a transaction because there are various things
            // that could go wrong while generating the thumbnail, and we only want
            // to update the database when all steps succeeded.
            d.db.beginTransaction();
            Uri out = null;
            ParcelFileDescriptor pfd = null;
            try {
                out = getAlbumArtOutputUri(d.helper, d.db, d.album_id, d.albumart_uri);

                if (out != null) {
                    writeAlbumArt(need_to_recompress, out, compressed, bm);
                    getContext().getContentResolver().notifyChange(MEDIA_URI, null);
                    pfd = openFileHelper(out, "r");
                    d.db.setTransactionSuccessful();
                    return pfd;
                }
            } catch (IOException ex) {
                // do nothing, just return null below
            } catch (UnsupportedOperationException ex) {
                // do nothing, just return null below
            } finally {
                d.db.endTransaction();
                if (bm != null) {
                    bm.recycle();
                }
                if (pfd == null && out != null) {
                    // Thumbnail was not written successfully, delete the entry that refers to it.
                    // Note that this only does something if getAlbumArtOutputUri() reused an
                    // existing entry from the database. If a new entry was created, it will
                    // have been rolled back as part of backing out the transaction.

                    // Clear calling identity as we may be handling an IPC.
                    final long identity = Binder.clearCallingIdentity();
                    try {
                        getContext().getContentResolver().delete(out, null, null);
                    } finally {
                        Binder.restoreCallingIdentity(identity);
                    }

                }
            }
        }
        return null;
    }

    /**
     * Look up the artist or album entry for the given name, creating that entry
     * if it does not already exists.
     * @param db        The database
     * @param table     The table to store the key/name pair in.
     * @param keyField  The name of the key-column
     * @param nameField The name of the name-column
     * @param rawName   The name that the calling app was trying to insert into the database
     * @param cacheName The string that will be inserted in to the cache
     * @param path      The full path to the file being inserted in to the audio table
     * @param albumHash A hash to distinguish between different albums of the same name
     * @param artist    The name of the artist, if known
     * @param cache     The cache to add this entry to
     * @param srcuri    The Uri that prompted the call to this method, used for determining whether this is
     *                  the internal or external database
     * @return          The row ID for this artist/album, or -1 if the provided name was invalid
     */
    private long getKeyIdForName(DatabaseHelper helper, SQLiteDatabase db,
            String table, String keyField, String nameField,
            String rawName, String cacheName, String path, int albumHash,
            String artist, HashMap<String, Long> cache, Uri srcuri) {
        long rowId;

        if (rawName == null || rawName.length() == 0) {
            rawName = MediaStore.UNKNOWN_STRING;
        }
        String k = MediaStore.Audio.keyFor(rawName);

        if (k == null) {
            // shouldn't happen, since we only get null keys for null inputs
            Log.e(TAG, "null key", new Exception());
            return -1;
        }

        boolean isAlbum = table.equals("albums");
        boolean isUnknown = MediaStore.UNKNOWN_STRING.equals(rawName);

        // To distinguish same-named albums, we append a hash. The hash is based
        // on the "album artist" tag if present, otherwise on the "compilation" tag
        // if present, otherwise on the path.
        // Ideally we would also take things like CDDB ID in to account, so
        // we can group files from the same album that aren't in the same
        // folder, but this is a quick and easy start that works immediately
        // without requiring support from the mp3, mp4 and Ogg meta data
        // readers, as long as the albums are in different folders.
        if (isAlbum) {
            k = k + albumHash;
            if (isUnknown) {
                k = k + artist;
            }
        }

        String [] selargs = { k };
        helper.mNumQueries++;
        Cursor c = db.query(table, null, keyField + "=?", selargs, null, null, null);

        try {
            switch (c.getCount()) {
                case 0: {
                        // insert new entry into table
                        ContentValues otherValues = new ContentValues();
                        otherValues.put(keyField, k);
                        otherValues.put(nameField, rawName);
                        helper.mNumInserts++;
                        rowId = db.insert(table, "duration", otherValues);
                        if (path != null && isAlbum && ! isUnknown) {
                            // We just inserted a new album. Now create an album art thumbnail for it.
                            makeThumbAsync(helper, db, path, rowId);
                        }
                        if (rowId > 0) {
                            String volume = srcuri.toString().substring(16, 24); // extract internal/external
                            Uri uri = Uri.parse("content://media/" + volume + "/audio/" + table + "/" + rowId);
                            getContext().getContentResolver().notifyChange(uri, null);
                        }
                    }
                    break;
                case 1: {
                        // Use the existing entry
                        c.moveToFirst();
                        rowId = c.getLong(0);

                        // Determine whether the current rawName is better than what's
                        // currently stored in the table, and update the table if it is.
                        String currentFancyName = c.getString(2);
                        String bestName = makeBestName(rawName, currentFancyName);
                        if (!bestName.equals(currentFancyName)) {
                            // update the table with the new name
                            ContentValues newValues = new ContentValues();
                            newValues.put(nameField, bestName);
                            helper.mNumUpdates++;
                            db.update(table, newValues, "rowid="+Integer.toString((int)rowId), null);
                            String volume = srcuri.toString().substring(16, 24); // extract internal/external
                            Uri uri = Uri.parse("content://media/" + volume + "/audio/" + table + "/" + rowId);
                            getContext().getContentResolver().notifyChange(uri, null);
                        }
                    }
                    break;
                default:
                    // corrupt database
                    Log.e(TAG, "Multiple entries in table " + table + " for key " + k);
                    rowId = -1;
                    break;
            }
        } finally {
            IoUtils.closeQuietly(c);
        }

        if (cache != null && ! isUnknown) {
            cache.put(cacheName, rowId);
        }
        return rowId;
    }

    /**
     * Returns the best string to use for display, given two names.
     * Note that this function does not necessarily return either one
     * of the provided names; it may decide to return a better alternative
     * (for example, specifying the inputs "Police" and "Police, The" will
     * return "The Police")
     *
     * The basic assumptions are:
     * - longer is better ("The police" is better than "Police")
     * - prefix is better ("The Police" is better than "Police, The")
     * - accents are better ("Mot&ouml;rhead" is better than "Motorhead")
     *
     * @param one The first of the two names to consider
     * @param two The last of the two names to consider
     * @return The actual name to use
     */
    String makeBestName(String one, String two) {
        String name;

        // Longer names are usually better.
        if (one.length() > two.length()) {
            name = one;
        } else {
            // Names with accents are usually better, and conveniently sort later
            if (one.toLowerCase().compareTo(two.toLowerCase()) > 0) {
                name = one;
            } else {
                name = two;
            }
        }

        // Prefixes are better than postfixes.
        if (name.endsWith(", the") || name.endsWith(",the") ||
            name.endsWith(", an") || name.endsWith(",an") ||
            name.endsWith(", a") || name.endsWith(",a")) {
            String fix = name.substring(1 + name.lastIndexOf(','));
            name = fix.trim() + " " + name.substring(0, name.lastIndexOf(','));
        }

        // TODO: word-capitalize the resulting name
        return name;
    }


    /**
     * Looks up the database based on the given URI.
     *
     * @param uri The requested URI
     * @returns the database for the given URI
     */
    private DatabaseHelper getDatabaseForUri(Uri uri) {
        synchronized (mDatabases) {
            if (uri.getPathSegments().size() >= 1) {
                return mDatabases.get(uri.getPathSegments().get(0));
            }
        }
        return null;
    }

    static boolean isMediaDatabaseName(String name) {
        if (INTERNAL_DATABASE_NAME.equals(name)) {
            return true;
        }
        if (EXTERNAL_DATABASE_NAME.equals(name)) {
            return true;
        }
        if (name.startsWith("external-") && name.endsWith(".db")) {
            return true;
        }
        return false;
    }

    static boolean isInternalMediaDatabaseName(String name) {
        if (INTERNAL_DATABASE_NAME.equals(name)) {
            return true;
        }
        return false;
    }

    /**
     * Attach the database for a volume (internal or external).
     * Does nothing if the volume is already attached, otherwise
     * checks the volume ID and sets up the corresponding database.
     *
     * @param volume to attach, either {@link #INTERNAL_VOLUME} or {@link #EXTERNAL_VOLUME}.
     * @return the content URI of the attached volume.
     */
    private Uri attachVolume(String volume) {
        if (Binder.getCallingPid() != Process.myPid()) {
            throw new SecurityException(
                    "Opening and closing databases not allowed.");
        }

        // Update paths to reflect currently mounted volumes
        updateStoragePaths();

        DatabaseHelper helper = null;
        synchronized (mDatabases) {
            helper = mDatabases.get(volume);
            if (helper != null) {
                if (EXTERNAL_VOLUME.equals(volume)) {
                    ensureDefaultFolders(helper, helper.getWritableDatabase());
                }
                return Uri.parse("content://media/" + volume);
            }

            Context context = getContext();
            if (INTERNAL_VOLUME.equals(volume)) {
                helper = new DatabaseHelper(context, INTERNAL_DATABASE_NAME, true,
                        false, mObjectRemovedCallback);
            } else if (EXTERNAL_VOLUME.equals(volume)) {
                // Only extract FAT volume ID for primary public
                final VolumeInfo vol = mStorageManager.getPrimaryPhysicalVolume();
                if (vol != null) {
                    final StorageVolume actualVolume = mStorageManager.getPrimaryVolume();
                    int volumeId = actualVolume.getFatVolumeId();

                    // In case of a non-FAT filesystem, try to get the UUID
                    if (volumeId == -1) {
                        String uuid = actualVolume.getUuid();
                        uuid = uuid.replace("-", "");
                        if (uuid.length() > 8) {
                            uuid = uuid.substring(0, 8);
                        }
                        volumeId = (int)Long.parseLong(uuid, 16);
                        Log.e(TAG, "UUID: " + volumeId);
                    }

                    // Must check for failure!
                    // If the volume is not (yet) mounted, this will create a new
                    // external-ffffffff.db database instead of the one we expect.  Then, if
                    // android.process.media is later killed and respawned, the real external
                    // database will be attached, containing stale records, or worse, be empty.
                    if (volumeId == -1) {
                        String state = Environment.getExternalStorageState();
                        if (Environment.MEDIA_MOUNTED.equals(state) ||
                                Environment.MEDIA_MOUNTED_READ_ONLY.equals(state)) {
                            // This may happen if external storage was _just_ mounted.  It may also
                            // happen if the volume ID is _actually_ 0xffffffff, in which case it
                            // must be changed since FileUtils::getFatVolumeId doesn't allow for
                            // that.  It may also indicate that FileUtils::getFatVolumeId is broken
                            // (missing ioctl), which is also impossible to disambiguate.
                            Log.e(TAG, "Can't obtain external volume ID even though it's mounted.");
                        } else {
                            Log.i(TAG, "External volume is not (yet) mounted, cannot attach.");
                        }

                        throw new IllegalArgumentException("Can't obtain external volume ID for " +
                                volume + " volume.");
                    }

                    // generate database name based on volume ID
                    String dbName = "external-" + Integer.toHexString(volumeId) + ".db";
                    helper = new DatabaseHelper(context, dbName, false,
                            false, mObjectRemovedCallback);
                    mVolumeId = volumeId;
                } else {
                    // external database name should be EXTERNAL_DATABASE_NAME
                    // however earlier releases used the external-XXXXXXXX.db naming
                    // for devices without removable storage, and in that case we need to convert
                    // to this new convention
                    File dbFile = context.getDatabasePath(EXTERNAL_DATABASE_NAME);
                    if (!dbFile.exists()
                            && android.os.Build.VERSION.SDK_INT < android.os.Build.VERSION_CODES.ICE_CREAM_SANDWICH) {
                        // find the most recent external database and rename it to
                        // EXTERNAL_DATABASE_NAME, and delete any other older
                        // external database files
                        File recentDbFile = null;
                        for (String database : context.databaseList()) {
                            if (database.startsWith("external-") && database.endsWith(".db")) {
                                File file = context.getDatabasePath(database);
                                if (recentDbFile == null) {
                                    recentDbFile = file;
                                } else if (file.lastModified() > recentDbFile.lastModified()) {
                                    context.deleteDatabase(recentDbFile.getName());
                                    recentDbFile = file;
                                } else {
                                    context.deleteDatabase(file.getName());
                                }
                            }
                        }
                        if (recentDbFile != null) {
                            if (recentDbFile.renameTo(dbFile)) {
                                Log.d(TAG, "renamed database " + recentDbFile.getName() +
                                        " to " + EXTERNAL_DATABASE_NAME);
                            } else {
                                Log.e(TAG, "Failed to rename database " + recentDbFile.getName() +
                                        " to " + EXTERNAL_DATABASE_NAME);
                                // This shouldn't happen, but if it does, continue using
                                // the file under its old name
                                dbFile = recentDbFile;
                            }
                        }
                        // else DatabaseHelper will create one named EXTERNAL_DATABASE_NAME
                    }
                    helper = new DatabaseHelper(context, dbFile.getName(), false,
                            false, mObjectRemovedCallback);
                }
            } else {
                throw new IllegalArgumentException("There is no volume named " + volume);
            }

            mDatabases.put(volume, helper);

            if (!helper.mInternal) {
                // clean up stray album art files: delete every file not in the database
                File[] files = new File(mExternalStoragePaths[0], ALBUM_THUMB_FOLDER).listFiles();
                HashSet<String> fileSet = new HashSet();
                for (int i = 0; files != null && i < files.length; i++) {
                    fileSet.add(files[i].getPath());
                }

                Cursor cursor = query(MediaStore.Audio.Albums.EXTERNAL_CONTENT_URI,
                        new String[] { MediaStore.Audio.Albums.ALBUM_ART }, null, null, null);
                try {
                    while (cursor != null && cursor.moveToNext()) {
                        fileSet.remove(cursor.getString(0));
                    }
                } finally {
                    IoUtils.closeQuietly(cursor);
                }

                Iterator<String> iterator = fileSet.iterator();
                while (iterator.hasNext()) {
                    String filename = iterator.next();
                    if (LOCAL_LOGV) Log.v(TAG, "deleting obsolete album art " + filename);
                    new File(filename).delete();
                }
            }
        }

        if (LOCAL_LOGV) Log.v(TAG, "Attached volume: " + volume);
        if (EXTERNAL_VOLUME.equals(volume)) {
            ensureDefaultFolders(helper, helper.getWritableDatabase());
        }
        return Uri.parse("content://media/" + volume);
    }

    /**
     * Detach the database for a volume (must be external).
     * Does nothing if the volume is already detached, otherwise
     * closes the database and sends a notification to listeners.
     *
     * @param uri The content URI of the volume, as returned by {@link #attachVolume}
     */
    private void detachVolume(Uri uri) {
        if (Binder.getCallingPid() != Process.myPid()) {
            throw new SecurityException(
                    "Opening and closing databases not allowed.");
        }

        // Update paths to reflect currently mounted volumes
        updateStoragePaths();

        String volume = uri.getPathSegments().get(0);
        if (INTERNAL_VOLUME.equals(volume)) {
            throw new UnsupportedOperationException(
                    "Deleting the internal volume is not allowed");
        } else if (!EXTERNAL_VOLUME.equals(volume)) {
            throw new IllegalArgumentException(
                    "There is no volume named " + volume);
        }

        synchronized (mDatabases) {
            DatabaseHelper database = mDatabases.get(volume);
            if (database == null) return;

            try {
                // touch the database file to show it is most recently used
                File file = new File(database.getReadableDatabase().getPath());
                file.setLastModified(System.currentTimeMillis());
            } catch (Exception e) {
                Log.e(TAG, "Can't touch database file", e);
            }

            mDatabases.remove(volume);
            database.close();
        }

        getContext().getContentResolver().notifyChange(uri, null);
        if (LOCAL_LOGV) Log.v(TAG, "Detached volume: " + volume);
    }

    private static String TAG = "MediaProvider";
    private static final boolean LOCAL_LOGV = false;

    private static final String INTERNAL_DATABASE_NAME = "internal.db";
    private static final String EXTERNAL_DATABASE_NAME = "external.db";

    // maximum number of cached external databases to keep
    private static final int MAX_EXTERNAL_DATABASES = 3;

    // Delete databases that have not been used in two months
    // 60 days in milliseconds (1000 * 60 * 60 * 24 * 60)
    private static final long OBSOLETE_DATABASE_DB = 5184000000L;

    private HashMap<String, DatabaseHelper> mDatabases;

    private Handler mThumbHandler;

    // name of the volume currently being scanned by the media scanner (or null)
    private String mMediaScannerVolume;

    // current FAT volume ID
    private int mVolumeId = -1;

    static final String INTERNAL_VOLUME = "internal";
    static final String EXTERNAL_VOLUME = "external";
    static final String ALBUM_THUMB_FOLDER = "Android/data/com.android.providers.media/albumthumbs";

    // path for writing contents of in memory temp database
    private String mTempDatabasePath;

    // WARNING: the values of IMAGES_MEDIA, AUDIO_MEDIA, and VIDEO_MEDIA and AUDIO_PLAYLISTS
    // are stored in the "files" table, so do not renumber them unless you also add
    // a corresponding database upgrade step for it.
    private static final int IMAGES_MEDIA = 1;
    private static final int IMAGES_MEDIA_ID = 2;
    private static final int IMAGES_THUMBNAILS = 3;
    private static final int IMAGES_THUMBNAILS_ID = 4;

    private static final int AUDIO_MEDIA = 100;
    private static final int AUDIO_MEDIA_ID = 101;
    private static final int AUDIO_MEDIA_ID_GENRES = 102;
    private static final int AUDIO_MEDIA_ID_GENRES_ID = 103;
    private static final int AUDIO_MEDIA_ID_PLAYLISTS = 104;
    private static final int AUDIO_MEDIA_ID_PLAYLISTS_ID = 105;
    private static final int AUDIO_GENRES = 106;
    private static final int AUDIO_GENRES_ID = 107;
    private static final int AUDIO_GENRES_ID_MEMBERS = 108;
    private static final int AUDIO_GENRES_ALL_MEMBERS = 109;
    private static final int AUDIO_PLAYLISTS = 110;
    private static final int AUDIO_PLAYLISTS_ID = 111;
    private static final int AUDIO_PLAYLISTS_ID_MEMBERS = 112;
    private static final int AUDIO_PLAYLISTS_ID_MEMBERS_ID = 113;
    private static final int AUDIO_ARTISTS = 114;
    private static final int AUDIO_ARTISTS_ID = 115;
    private static final int AUDIO_ALBUMS = 116;
    private static final int AUDIO_ALBUMS_ID = 117;
    private static final int AUDIO_ARTISTS_ID_ALBUMS = 118;
    private static final int AUDIO_ALBUMART = 119;
    private static final int AUDIO_ALBUMART_ID = 120;
    private static final int AUDIO_ALBUMART_FILE_ID = 121;

    private static final int VIDEO_MEDIA = 200;
    private static final int VIDEO_MEDIA_ID = 201;
    private static final int VIDEO_THUMBNAILS = 202;
    private static final int VIDEO_THUMBNAILS_ID = 203;

    private static final int VOLUMES = 300;
    private static final int VOLUMES_ID = 301;

    private static final int AUDIO_SEARCH_LEGACY = 400;
    private static final int AUDIO_SEARCH_BASIC = 401;
    private static final int AUDIO_SEARCH_FANCY = 402;

    private static final int MEDIA_SCANNER = 500;

    private static final int FS_ID = 600;
    private static final int VERSION = 601;

    private static final int FILES = 700;
    private static final int FILES_ID = 701;

    // Used only by the MTP implementation
    private static final int MTP_OBJECTS = 702;
    private static final int MTP_OBJECTS_ID = 703;
    private static final int MTP_OBJECT_REFERENCES = 704;
    // UsbReceiver calls insert() and delete() with this URI to tell us
    // when MTP is connected and disconnected
    private static final int MTP_CONNECTED = 705;

    private static final UriMatcher URI_MATCHER =
            new UriMatcher(UriMatcher.NO_MATCH);

    private static final String[] ID_PROJECTION = new String[] {
        MediaStore.MediaColumns._ID
    };

    private static final String[] PATH_PROJECTION = new String[] {
        MediaStore.MediaColumns._ID,
            MediaStore.MediaColumns.DATA,
    };

    private static final String[] MIME_TYPE_PROJECTION = new String[] {
            MediaStore.MediaColumns._ID, // 0
            MediaStore.MediaColumns.MIME_TYPE, // 1
    };

    private static final String[] READY_FLAG_PROJECTION = new String[] {
            MediaStore.MediaColumns._ID,
            MediaStore.MediaColumns.DATA,
            Images.Media.MINI_THUMB_MAGIC
    };

    private static final String OBJECT_REFERENCES_QUERY =
        "SELECT " + Audio.Playlists.Members.AUDIO_ID + " FROM audio_playlists_map"
        + " WHERE " + Audio.Playlists.Members.PLAYLIST_ID + "=?"
        + " ORDER BY " + Audio.Playlists.Members.PLAY_ORDER;

    static
    {
        URI_MATCHER.addURI("media", "*/images/media", IMAGES_MEDIA);
        URI_MATCHER.addURI("media", "*/images/media/#", IMAGES_MEDIA_ID);
        URI_MATCHER.addURI("media", "*/images/thumbnails", IMAGES_THUMBNAILS);
        URI_MATCHER.addURI("media", "*/images/thumbnails/#", IMAGES_THUMBNAILS_ID);

        URI_MATCHER.addURI("media", "*/audio/media", AUDIO_MEDIA);
        URI_MATCHER.addURI("media", "*/audio/media/#", AUDIO_MEDIA_ID);
        URI_MATCHER.addURI("media", "*/audio/media/#/genres", AUDIO_MEDIA_ID_GENRES);
        URI_MATCHER.addURI("media", "*/audio/media/#/genres/#", AUDIO_MEDIA_ID_GENRES_ID);
        URI_MATCHER.addURI("media", "*/audio/media/#/playlists", AUDIO_MEDIA_ID_PLAYLISTS);
        URI_MATCHER.addURI("media", "*/audio/media/#/playlists/#", AUDIO_MEDIA_ID_PLAYLISTS_ID);
        URI_MATCHER.addURI("media", "*/audio/genres", AUDIO_GENRES);
        URI_MATCHER.addURI("media", "*/audio/genres/#", AUDIO_GENRES_ID);
        URI_MATCHER.addURI("media", "*/audio/genres/#/members", AUDIO_GENRES_ID_MEMBERS);
        URI_MATCHER.addURI("media", "*/audio/genres/all/members", AUDIO_GENRES_ALL_MEMBERS);
        URI_MATCHER.addURI("media", "*/audio/playlists", AUDIO_PLAYLISTS);
        URI_MATCHER.addURI("media", "*/audio/playlists/#", AUDIO_PLAYLISTS_ID);
        URI_MATCHER.addURI("media", "*/audio/playlists/#/members", AUDIO_PLAYLISTS_ID_MEMBERS);
        URI_MATCHER.addURI("media", "*/audio/playlists/#/members/#", AUDIO_PLAYLISTS_ID_MEMBERS_ID);
        URI_MATCHER.addURI("media", "*/audio/artists", AUDIO_ARTISTS);
        URI_MATCHER.addURI("media", "*/audio/artists/#", AUDIO_ARTISTS_ID);
        URI_MATCHER.addURI("media", "*/audio/artists/#/albums", AUDIO_ARTISTS_ID_ALBUMS);
        URI_MATCHER.addURI("media", "*/audio/albums", AUDIO_ALBUMS);
        URI_MATCHER.addURI("media", "*/audio/albums/#", AUDIO_ALBUMS_ID);
        URI_MATCHER.addURI("media", "*/audio/albumart", AUDIO_ALBUMART);
        URI_MATCHER.addURI("media", "*/audio/albumart/#", AUDIO_ALBUMART_ID);
        URI_MATCHER.addURI("media", "*/audio/media/#/albumart", AUDIO_ALBUMART_FILE_ID);

        URI_MATCHER.addURI("media", "*/video/media", VIDEO_MEDIA);
        URI_MATCHER.addURI("media", "*/video/media/#", VIDEO_MEDIA_ID);
        URI_MATCHER.addURI("media", "*/video/thumbnails", VIDEO_THUMBNAILS);
        URI_MATCHER.addURI("media", "*/video/thumbnails/#", VIDEO_THUMBNAILS_ID);

        URI_MATCHER.addURI("media", "*/media_scanner", MEDIA_SCANNER);

        URI_MATCHER.addURI("media", "*/fs_id", FS_ID);
        URI_MATCHER.addURI("media", "*/version", VERSION);

        URI_MATCHER.addURI("media", "*/mtp_connected", MTP_CONNECTED);

        URI_MATCHER.addURI("media", "*", VOLUMES_ID);
        URI_MATCHER.addURI("media", null, VOLUMES);

        // Used by MTP implementation
        URI_MATCHER.addURI("media", "*/file", FILES);
        URI_MATCHER.addURI("media", "*/file/#", FILES_ID);
        URI_MATCHER.addURI("media", "*/object", MTP_OBJECTS);
        URI_MATCHER.addURI("media", "*/object/#", MTP_OBJECTS_ID);
        URI_MATCHER.addURI("media", "*/object/#/references", MTP_OBJECT_REFERENCES);

        /**
         * @deprecated use the 'basic' or 'fancy' search Uris instead
         */
        URI_MATCHER.addURI("media", "*/audio/" + SearchManager.SUGGEST_URI_PATH_QUERY,
                AUDIO_SEARCH_LEGACY);
        URI_MATCHER.addURI("media", "*/audio/" + SearchManager.SUGGEST_URI_PATH_QUERY + "/*",
                AUDIO_SEARCH_LEGACY);

        // used for search suggestions
        URI_MATCHER.addURI("media", "*/audio/search/" + SearchManager.SUGGEST_URI_PATH_QUERY,
                AUDIO_SEARCH_BASIC);
        URI_MATCHER.addURI("media", "*/audio/search/" + SearchManager.SUGGEST_URI_PATH_QUERY +
                "/*", AUDIO_SEARCH_BASIC);

        // used by the music app's search activity
        URI_MATCHER.addURI("media", "*/audio/search/fancy", AUDIO_SEARCH_FANCY);
        URI_MATCHER.addURI("media", "*/audio/search/fancy/*", AUDIO_SEARCH_FANCY);
    }

    private static String getVolumeName(Uri uri) {
        final List<String> segments = uri.getPathSegments();
        if (segments != null && segments.size() > 0) {
            return segments.get(0);
        } else {
            return null;
        }
    }

    private String getCallingPackageOrSelf() {
        String callingPackage = getCallingPackage();
        if (callingPackage == null) {
            callingPackage = getContext().getOpPackageName();
        }
        return callingPackage;
    }

    private void enforceCallingOrSelfPermissionAndAppOps(String permission, String message) {
        getContext().enforceCallingOrSelfPermission(permission, message);

        // Sure they have the permission, but has app-ops been revoked for
        // legacy apps? If so, they have no business being in here; we already
        // told them the volume was unmounted.
        final String opName = AppOpsManager.permissionToOp(permission);
        if (opName != null) {
            final String callingPackage = getCallingPackageOrSelf();
            if (mAppOpsManager.noteProxyOp(opName, callingPackage) != AppOpsManager.MODE_ALLOWED) {
                throw new SecurityException(
                        message + ": " + callingPackage + " is not allowed to " + permission);
            }
        }
    }

    @Override
    public void dump(FileDescriptor fd, PrintWriter writer, String[] args) {
        Collection<DatabaseHelper> foo = mDatabases.values();
        for (DatabaseHelper dbh: foo) {
            writer.println(dump(dbh, true));
        }
        writer.flush();
    }

    private String dump(DatabaseHelper dbh, boolean dumpDbLog) {
        StringBuilder s = new StringBuilder();
        s.append(dbh.mName);
        s.append(": ");
        SQLiteDatabase db = dbh.getReadableDatabase();
        if (db == null) {
            s.append("null");
        } else {
            s.append("version " + db.getVersion() + ", ");
            Cursor c = db.query("files", new String[] {"count(*)"}, null, null, null, null, null);
            try {
                if (c != null && c.moveToFirst()) {
                    int num = c.getInt(0);
                    s.append(num + " rows, ");
                } else {
                    s.append("couldn't get row count, ");
                }
            } finally {
                IoUtils.closeQuietly(c);
            }
            s.append(dbh.mNumInserts + " inserts, ");
            s.append(dbh.mNumUpdates + " updates, ");
            s.append(dbh.mNumDeletes + " deletes, ");
            s.append(dbh.mNumQueries + " queries, ");
            if (dbh.mScanStartTime != 0) {
                s.append("scan started " + DateUtils.formatDateTime(getContext(),
                        dbh.mScanStartTime / 1000,
                        DateUtils.FORMAT_SHOW_DATE
                        | DateUtils.FORMAT_SHOW_TIME
                        | DateUtils.FORMAT_ABBREV_ALL));
                long now = dbh.mScanStopTime;
                if (now < dbh.mScanStartTime) {
                    now = SystemClock.currentTimeMicro();
                }
                s.append(" (" + DateUtils.formatElapsedTime(
                        (now - dbh.mScanStartTime) / 1000000) + ")");
                if (dbh.mScanStopTime < dbh.mScanStartTime) {
                    if (mMediaScannerVolume != null &&
                            dbh.mName.startsWith(mMediaScannerVolume)) {
                        s.append(" (ongoing)");
                    } else {
                        s.append(" (scanning " + mMediaScannerVolume + ")");
                    }
                }
            }
            if (dumpDbLog) {
                c = db.query("log", new String[] {"time", "message"},
                        null, null, null, null, "rowid");
                try {
                    if (c != null) {
                        while (c.moveToNext()) {
                            String when = c.getString(0);
                            String msg = c.getString(1);
                            s.append("\n" + when + " : " + msg);
                        }
                    }
                } finally {
                    IoUtils.closeQuietly(c);
                }
            }
        }
        return s.toString();
    }
}<|MERGE_RESOLUTION|>--- conflicted
+++ resolved
@@ -4713,12 +4713,7 @@
                 == PackageManager.PERMISSION_GRANTED);
         }
 
-<<<<<<< HEAD
-        if (path.startsWith(sExternalPath) || path.startsWith(sLegacyPath)
-                || isSecondaryExternalPath(path)) {
-=======
         if (path.startsWith(mExternalPath) || path.startsWith(mLegacyPath)) {
->>>>>>> 8c43ee7c
             if (isWrite) {
                 if (!writeGranted) {
                     enforceCallingOrSelfPermissionAndAppOps(
